--- conflicted
+++ resolved
@@ -490,64 +490,19 @@
         for services.
       summary: Get Root Domain
       tags:
-      - domain
-      security:
-      - cookieAuth: []
-      responses:
-        '400':
-          content:
-            application/json:
-              schema:
-                $ref: '#/components/schemas/GetRootDomainErrorResponse400'
-          description: ''
-        '401':
-          content:
-            application/json:
-              schema:
-                $ref: '#/components/schemas/ErrorResponse401'
-              examples:
-                AuthenticationFailed:
-                  value:
-                    type: client_error
-                    errors:
-                    - code: authentication_failed
-                      detail: Incorrect authentication credentials.
-                      attr: null
-                NotAuthenticated:
-                  value:
-                    type: client_error
-                    errors:
-                    - code: not_authenticated
-                      detail: Authentication credentials were not provided.
-                      attr: null
-          description: ''
-        '429':
-          content:
-            application/json:
-              schema:
-                $ref: '#/components/schemas/ErrorResponse429'
-              examples:
-                Throttled:
-                  value:
-                    type: client_error
-                    errors:
-                    - code: throttled
-                      detail: Request was throttled.
-                      attr: null
-          description: ''
-        '200':
-          content:
-            application/json:
-              schema:
-                $ref: '#/components/schemas/GetRootDomain'
-          description: ''
-  /api/ping/:
-    get:
-      operationId: ping
-      description: simple healthcheck endpoint.
-      summary: Ping
-      tags:
-      - ping
+      - docker
+      requestBody:
+        content:
+          application/json:
+            schema:
+              $ref: '#/components/schemas/DockerLoginRequestRequest'
+          application/x-www-form-urlencoded:
+            schema:
+              $ref: '#/components/schemas/DockerLoginRequestRequest'
+          multipart/form-data:
+            schema:
+              $ref: '#/components/schemas/DockerLoginRequestRequest'
+        required: true
       security:
       - cookieAuth: []
       - {}
@@ -556,7 +511,7 @@
           content:
             application/json:
               schema:
-                $ref: '#/components/schemas/PingErrorResponse400'
+                $ref: '#/components/schemas/DockerLoginErrorResponse400'
           description: ''
         '401':
           content:
@@ -597,7 +552,63 @@
           content:
             application/json:
               schema:
-                $ref: '#/components/schemas/PING'
+                $ref: '#/components/schemas/DockerLoginSuccessResponse'
+          description: ''
+  /api/domain/root/:
+    get:
+      operationId: getRootDomain
+      tags:
+      - domain
+      security:
+      - cookieAuth: []
+      - {}
+      responses:
+        '400':
+          content:
+            application/json:
+              schema:
+                $ref: '#/components/schemas/GetRootDomainErrorResponse400'
+          description: ''
+        '401':
+          content:
+            application/json:
+              schema:
+                $ref: '#/components/schemas/ErrorResponse401'
+              examples:
+                AuthenticationFailed:
+                  value:
+                    type: client_error
+                    errors:
+                    - code: authentication_failed
+                      detail: Incorrect authentication credentials.
+                      attr: null
+                NotAuthenticated:
+                  value:
+                    type: client_error
+                    errors:
+                    - code: not_authenticated
+                      detail: Authentication credentials were not provided.
+                      attr: null
+          description: ''
+        '429':
+          content:
+            application/json:
+              schema:
+                $ref: '#/components/schemas/ErrorResponse429'
+              examples:
+                Throttled:
+                  value:
+                    type: client_error
+                    errors:
+                    - code: throttled
+                      detail: Request was throttled.
+                      attr: null
+          description: ''
+        '200':
+          content:
+            application/json:
+              schema:
+                $ref: '#/components/schemas/GetRootDomain'
           description: ''
   /api/logs/tail/:
     post:
@@ -2157,88 +2168,63 @@
       - description
       - id
       - slug
-    AuthedSuccessResponse:
-      type: object
-      properties:
-        user:
-          allOf:
-          - $ref: '#/components/schemas/User'
-          readOnly: true
-      required:
-      - user
-    CancelDeploymentChangesErrorResponse400:
+    ArchivedProjectsListError:
       oneOf:
+      - $ref: '#/components/schemas/ArchivedProjectsListSlugErrorComponent'
+      - $ref: '#/components/schemas/ArchivedProjectsListSortByErrorComponent'
+      discriminator:
+        propertyName: attr
+        mapping:
+          slug: '#/components/schemas/ArchivedProjectsListSlugErrorComponent'
+          sort_by: '#/components/schemas/ArchivedProjectsListSortByErrorComponent'
+    ArchivedProjectsListErrorResponse400:
+      oneOf:
+      - $ref: '#/components/schemas/ArchivedProjectsListValidationError'
       - $ref: '#/components/schemas/ParseErrorResponse'
       discriminator:
         propertyName: type
         mapping:
+          validation_error: '#/components/schemas/ArchivedProjectsListValidationError'
           client_error: '#/components/schemas/ParseErrorResponse'
-    CheckIfPortIsAvailableError:
-      oneOf:
-      - $ref: '#/components/schemas/CheckIfPortIsAvailableNonFieldErrorsErrorComponent'
-      - $ref: '#/components/schemas/CheckIfPortIsAvailablePortErrorComponent'
-      discriminator:
-        propertyName: attr
-        mapping:
-          non_field_errors: '#/components/schemas/CheckIfPortIsAvailableNonFieldErrorsErrorComponent'
-          port: '#/components/schemas/CheckIfPortIsAvailablePortErrorComponent'
-    CheckIfPortIsAvailableErrorResponse400:
-      oneOf:
-      - $ref: '#/components/schemas/CheckIfPortIsAvailableValidationError'
-      - $ref: '#/components/schemas/ParseErrorResponse'
-      discriminator:
-        propertyName: type
-        mapping:
-          validation_error: '#/components/schemas/CheckIfPortIsAvailableValidationError'
-          client_error: '#/components/schemas/ParseErrorResponse'
-    CheckIfPortIsAvailableNonFieldErrorsErrorComponent:
-      type: object
-      properties:
-        attr:
-          enum:
-          - non_field_errors
-          type: string
-          description: '* `non_field_errors` - non_field_errors'
-        code:
-          enum:
-          - invalid
-          type: string
-          description: '* `invalid` - invalid'
-        detail:
-          type: string
-      required:
-      - attr
-      - code
-      - detail
-    CheckIfPortIsAvailablePortErrorComponent:
-      type: object
-      properties:
-        attr:
-          enum:
-          - port
-          type: string
-          description: '* `port` - port'
-        code:
-          enum:
-          - invalid
-          - max_string_length
-          - min_value
-          - 'null'
-          - required
-          type: string
-          description: |-
-            * `invalid` - invalid
-            * `max_string_length` - max_string_length
-            * `min_value` - min_value
-            * `null` - null
-            * `required` - required
-        detail:
-          type: string
-      required:
-      - attr
-      - code
-      - detail
-    CheckIfPortIsAvailableValidationError:
+    ArchivedProjectsListSlugErrorComponent:
+      type: object
+      properties:
+        attr:
+          enum:
+          - slug
+          type: string
+          description: '* `slug` - slug'
+        code:
+          enum:
+          - null_characters_not_allowed
+          type: string
+          description: '* `null_characters_not_allowed` - null_characters_not_allowed'
+        detail:
+          type: string
+      required:
+      - attr
+      - code
+      - detail
+    ArchivedProjectsListSortByErrorComponent:
+      type: object
+      properties:
+        attr:
+          enum:
+          - sort_by
+          type: string
+          description: '* `sort_by` - sort_by'
+        code:
+          enum:
+          - invalid_choice
+          type: string
+          description: '* `invalid_choice` - invalid_choice'
+        detail:
+          type: string
+      required:
+      - attr
+      - code
+      - detail
+    ArchivedProjectsListValidationError:
       type: object
       properties:
         type:
@@ -2246,7 +2232,273 @@
         errors:
           type: array
           items:
-            $ref: '#/components/schemas/CheckIfPortIsAvailableError'
+            $ref: '#/components/schemas/ArchivedProjectsListError'
+      required:
+      - errors
+      - type
+    AuthedSuccessResponse:
+      type: object
+      properties:
+        user:
+          allOf:
+          - $ref: '#/components/schemas/User'
+          readOnly: true
+      required:
+      - user
+    CancelDeploymentChangesErrorResponse400:
+      oneOf:
+      - $ref: '#/components/schemas/CollectContainerLogsNonFieldErrorsErrorComponent'
+      - $ref: '#/components/schemas/CollectContainerLogsINDEXNonFieldErrorsErrorComponent'
+      - $ref: '#/components/schemas/CollectContainerLogsINDEXLogErrorComponent'
+      - $ref: '#/components/schemas/CollectContainerLogsINDEXContainerIdErrorComponent'
+      - $ref: '#/components/schemas/CollectContainerLogsINDEXContainerNameErrorComponent'
+      - $ref: '#/components/schemas/CollectContainerLogsINDEXTimeErrorComponent'
+      - $ref: '#/components/schemas/CollectContainerLogsINDEXTagErrorComponent'
+      - $ref: '#/components/schemas/CollectContainerLogsINDEXSourceErrorComponent'
+      discriminator:
+        propertyName: attr
+        mapping:
+          non_field_errors: '#/components/schemas/CollectContainerLogsNonFieldErrorsErrorComponent'
+          INDEX.non_field_errors: '#/components/schemas/CollectContainerLogsINDEXNonFieldErrorsErrorComponent'
+          INDEX.log: '#/components/schemas/CollectContainerLogsINDEXLogErrorComponent'
+          INDEX.container_id: '#/components/schemas/CollectContainerLogsINDEXContainerIdErrorComponent'
+          INDEX.container_name: '#/components/schemas/CollectContainerLogsINDEXContainerNameErrorComponent'
+          INDEX.time: '#/components/schemas/CollectContainerLogsINDEXTimeErrorComponent'
+          INDEX.tag: '#/components/schemas/CollectContainerLogsINDEXTagErrorComponent'
+          INDEX.source: '#/components/schemas/CollectContainerLogsINDEXSourceErrorComponent'
+    CollectContainerLogsErrorResponse400:
+      oneOf:
+      - $ref: '#/components/schemas/CollectContainerLogsValidationError'
+      - $ref: '#/components/schemas/ParseErrorResponse'
+      discriminator:
+        propertyName: type
+        mapping:
+          validation_error: '#/components/schemas/CollectContainerLogsValidationError'
+          client_error: '#/components/schemas/ParseErrorResponse'
+    CollectContainerLogsINDEXContainerIdErrorComponent:
+      type: object
+      properties:
+        attr:
+          enum:
+          - INDEX.container_id
+          type: string
+          description: '* `INDEX.container_id` - INDEX.container_id'
+        code:
+          enum:
+          - blank
+          - invalid
+          - 'null'
+          - null_characters_not_allowed
+          - required
+          - surrogate_characters_not_allowed
+          type: string
+          description: |-
+            * `blank` - blank
+            * `invalid` - invalid
+            * `null` - null
+            * `null_characters_not_allowed` - null_characters_not_allowed
+            * `required` - required
+            * `surrogate_characters_not_allowed` - surrogate_characters_not_allowed
+        detail:
+          type: string
+      required:
+      - attr
+      - code
+      - detail
+    CollectContainerLogsINDEXContainerNameErrorComponent:
+      type: object
+      properties:
+        attr:
+          enum:
+          - INDEX.container_name
+          type: string
+          description: '* `INDEX.container_name` - INDEX.container_name'
+        code:
+          enum:
+          - blank
+          - invalid
+          - 'null'
+          - null_characters_not_allowed
+          - required
+          - surrogate_characters_not_allowed
+          type: string
+          description: |-
+            * `blank` - blank
+            * `invalid` - invalid
+            * `null` - null
+            * `null_characters_not_allowed` - null_characters_not_allowed
+            * `required` - required
+            * `surrogate_characters_not_allowed` - surrogate_characters_not_allowed
+        detail:
+          type: string
+      required:
+      - attr
+      - code
+      - detail
+    CollectContainerLogsINDEXLogErrorComponent:
+      type: object
+      properties:
+        attr:
+          enum:
+          - INDEX.log
+          type: string
+          description: '* `INDEX.log` - INDEX.log'
+        code:
+          enum:
+          - invalid
+          - 'null'
+          - null_characters_not_allowed
+          - required
+          - surrogate_characters_not_allowed
+          type: string
+          description: |-
+            * `invalid` - invalid
+            * `null` - null
+            * `null_characters_not_allowed` - null_characters_not_allowed
+            * `required` - required
+            * `surrogate_characters_not_allowed` - surrogate_characters_not_allowed
+        detail:
+          type: string
+      required:
+      - attr
+      - code
+      - detail
+    CollectContainerLogsINDEXNonFieldErrorsErrorComponent:
+      type: object
+      properties:
+        attr:
+          enum:
+          - INDEX.non_field_errors
+          type: string
+          description: '* `INDEX.non_field_errors` - INDEX.non_field_errors'
+        code:
+          enum:
+          - invalid
+          - 'null'
+          - required
+          type: string
+          description: |-
+            * `invalid` - invalid
+            * `null` - null
+            * `required` - required
+        detail:
+          type: string
+      required:
+      - attr
+      - code
+      - detail
+    CollectContainerLogsINDEXSourceErrorComponent:
+      type: object
+      properties:
+        attr:
+          enum:
+          - INDEX.source
+          type: string
+          description: '* `INDEX.source` - INDEX.source'
+        code:
+          enum:
+          - invalid_choice
+          - 'null'
+          - required
+          type: string
+          description: |-
+            * `invalid_choice` - invalid_choice
+            * `null` - null
+            * `required` - required
+        detail:
+          type: string
+      required:
+      - attr
+      - code
+      - detail
+    CollectContainerLogsINDEXTagErrorComponent:
+      type: object
+      properties:
+        attr:
+          enum:
+          - INDEX.tag
+          type: string
+          description: '* `INDEX.tag` - INDEX.tag'
+        code:
+          enum:
+          - blank
+          - invalid
+          - 'null'
+          - null_characters_not_allowed
+          - required
+          - surrogate_characters_not_allowed
+          type: string
+          description: |-
+            * `blank` - blank
+            * `invalid` - invalid
+            * `null` - null
+            * `null_characters_not_allowed` - null_characters_not_allowed
+            * `required` - required
+            * `surrogate_characters_not_allowed` - surrogate_characters_not_allowed
+        detail:
+          type: string
+      required:
+      - attr
+      - code
+      - detail
+    CollectContainerLogsINDEXTimeErrorComponent:
+      type: object
+      properties:
+        attr:
+          enum:
+          - INDEX.time
+          type: string
+          description: '* `INDEX.time` - INDEX.time'
+        code:
+          enum:
+          - date
+          - invalid
+          - make_aware
+          - 'null'
+          - overflow
+          - required
+          type: string
+          description: |-
+            * `date` - date
+            * `invalid` - invalid
+            * `make_aware` - make_aware
+            * `null` - null
+            * `overflow` - overflow
+            * `required` - required
+        detail:
+          type: string
+      required:
+      - attr
+      - code
+      - detail
+    CollectContainerLogsNonFieldErrorsErrorComponent:
+      type: object
+      properties:
+        attr:
+          enum:
+          - non_field_errors
+          type: string
+          description: '* `non_field_errors` - non_field_errors'
+        code:
+          enum:
+          - not_a_list
+          type: string
+          description: '* `not_a_list` - not_a_list'
+        detail:
+          type: string
+      required:
+      - attr
+      - code
+      - detail
+    CollectContainerLogsValidationError:
+      type: object
+      properties:
+        type:
+          $ref: '#/components/schemas/ValidationErrorEnum'
+        errors:
+          type: array
+          items:
+            $ref: '#/components/schemas/CollectContainerLogsError'
       required:
       - errors
       - type
@@ -2859,7 +3111,6 @@
       required:
       - field
       - new_value
-<<<<<<< HEAD
       - field
     DockerContainerLogRequest:
       type: object
@@ -2899,8 +3150,6 @@
       required:
       - http_logs_inserted
       - simple_logs_inserted
-=======
->>>>>>> 7728ed96
     DockerCredential:
       type: object
       properties:

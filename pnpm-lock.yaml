lockfileVersion: '6.0'

settings:
  autoInstallPeers: true
  excludeLinksFromLockfile: false

importers:

  .:
    devDependencies:
      '@biomejs/biome':
        specifier: ^1.8.3
        version: 1.8.3
      concurrently:
        specifier: ^8.2.2
        version: 8.2.2

  backend: {}

  cli: {}

  docker: {}

  docs:
    dependencies:
<<<<<<< HEAD
      '@mintlify/scraping':
        specifier: ^3.0.134
        version: 3.0.134(openapi-types@12.1.3)(react-dom@18.3.1)(react@18.3.1)
      mintlify:
        specifier: ^4.0.184
        version: 4.0.184(openapi-types@12.1.3)(react-dom@18.3.1)(react@18.3.1)
      sharp:
        specifier: ^0.33.4
        version: 0.33.4
=======
      '@astrojs/check':
        specifier: ^0.8.2
        version: 0.8.2(typescript@5.5.3)
      '@astrojs/starlight':
        specifier: ^0.25.1
        version: 0.25.1(astro@4.12.2)
      '@astrojs/starlight-tailwind':
        specifier: ^2.0.3
        version: 2.0.3(@astrojs/starlight@0.25.1)(@astrojs/tailwind@5.1.0)(tailwindcss@3.4.6)
      '@astrojs/tailwind':
        specifier: ^5.1.0
        version: 5.1.0(astro@4.12.2)(tailwindcss@3.4.6)
      astro:
        specifier: ^4.10.2
        version: 4.12.2(typescript@5.5.3)
      sharp:
        specifier: ^0.32.5
        version: 0.32.6
      tailwindcss:
        specifier: ^3.4.6
        version: 3.4.6
      typescript:
        specifier: ^5.5.3
        version: 5.5.3
>>>>>>> e3f6a387

  frontend:
    dependencies:
      '@radix-ui/react-avatar':
        specifier: ^1.0.4
        version: 1.1.0(@types/react-dom@18.3.0)(@types/react@18.3.3)(react-dom@18.3.0-canary-47beb96cc-20240222)(react@18.3.0-canary-47beb96cc-20240222)
      '@radix-ui/react-dialog':
        specifier: ^1.0.5
        version: 1.1.1(@types/react-dom@18.3.0)(@types/react@18.3.3)(react-dom@18.3.0-canary-47beb96cc-20240222)(react@18.3.0-canary-47beb96cc-20240222)
      '@radix-ui/react-form':
        specifier: ^0.0.3
        version: 0.0.3(@types/react-dom@18.3.0)(@types/react@18.3.3)(react-dom@18.3.0-canary-47beb96cc-20240222)(react@18.3.0-canary-47beb96cc-20240222)
      '@radix-ui/react-menubar':
        specifier: ^1.0.4
        version: 1.1.1(@types/react-dom@18.3.0)(@types/react@18.3.3)(react-dom@18.3.0-canary-47beb96cc-20240222)(react@18.3.0-canary-47beb96cc-20240222)
      '@radix-ui/react-select':
        specifier: ^2.0.0
        version: 2.1.1(@types/react-dom@18.3.0)(@types/react@18.3.3)(react-dom@18.3.0-canary-47beb96cc-20240222)(react@18.3.0-canary-47beb96cc-20240222)
      '@radix-ui/react-separator':
        specifier: ^1.1.0
        version: 1.1.0(@types/react-dom@18.3.0)(@types/react@18.3.3)(react-dom@18.3.0-canary-47beb96cc-20240222)(react@18.3.0-canary-47beb96cc-20240222)
      '@radix-ui/react-slot':
        specifier: ^1.0.2
        version: 1.1.0(@types/react@18.3.3)(react@18.3.0-canary-47beb96cc-20240222)
      '@radix-ui/react-tooltip':
        specifier: ^1.1.0
        version: 1.1.2(@types/react-dom@18.3.0)(@types/react@18.3.3)(react-dom@18.3.0-canary-47beb96cc-20240222)(react@18.3.0-canary-47beb96cc-20240222)
      '@radix-ui/themes':
        specifier: ^3.0.3
        version: 3.1.1(@types/react-dom@18.3.0)(@types/react@18.3.3)(react-dom@18.3.0-canary-47beb96cc-20240222)(react@18.3.0-canary-47beb96cc-20240222)
      '@tanstack/react-query':
        specifier: ^5.22.2
        version: 5.50.1(react@18.3.0-canary-47beb96cc-20240222)
      '@tanstack/react-router':
        specifier: ^1.17.4
        version: 1.44.1(react-dom@18.3.0-canary-47beb96cc-20240222)(react@18.3.0-canary-47beb96cc-20240222)
      '@tanstack/react-table':
        specifier: ^8.15.3
        version: 8.19.2(react-dom@18.3.0-canary-47beb96cc-20240222)(react@18.3.0-canary-47beb96cc-20240222)
      '@tanstack/router-cli':
        specifier: ^1.16.5
        version: 1.44.1
      '@tanstack/router-devtools':
        specifier: ^1.16.6
        version: 1.44.1(@tanstack/react-router@1.44.1)(csstype@3.1.3)(react-dom@18.3.0-canary-47beb96cc-20240222)(react@18.3.0-canary-47beb96cc-20240222)
      add:
        specifier: ^2.0.6
        version: 2.0.6
      alert:
        specifier: ^6.0.1
        version: 6.0.1(react-dom@18.3.0-canary-47beb96cc-20240222)(react@18.3.0-canary-47beb96cc-20240222)
      class-variance-authority:
        specifier: ^0.7.0
        version: 0.7.0
      clsx:
        specifier: ^2.1.0
        version: 2.1.1
      cmdk:
        specifier: ^1.0.0
        version: 1.0.0(@types/react-dom@18.3.0)(@types/react@18.3.3)(react-dom@18.3.0-canary-47beb96cc-20240222)(react@18.3.0-canary-47beb96cc-20240222)
      lucide-react:
        specifier: ^0.341.0
        version: 0.341.0(react@18.3.0-canary-47beb96cc-20240222)
      openapi-fetch:
        specifier: ^0.9.2
        version: 0.9.8
      react:
        specifier: 18.3.0-canary-47beb96cc-20240222
        version: 18.3.0-canary-47beb96cc-20240222
      react-dom:
        specifier: 18.3.0-canary-47beb96cc-20240222
        version: 18.3.0-canary-47beb96cc-20240222(react@18.3.0-canary-47beb96cc-20240222)
      shadcn-ui:
        specifier: ^0.8.0
        version: 0.8.0(typescript@5.5.3)
      tailwind-merge:
        specifier: ^2.2.1
        version: 2.4.0
      tailwindcss-animate:
        specifier: ^1.0.7
        version: 1.0.7(tailwindcss@3.4.4)
      use-debounce:
        specifier: ^10.0.1
        version: 10.0.1(react@18.3.0-canary-47beb96cc-20240222)
      zod:
        specifier: ^3.23.8
        version: 3.23.8
    devDependencies:
      '@biomejs/biome':
        specifier: ^1.5.3
        version: 1.8.3
      '@tanstack/react-query-devtools':
        specifier: ^5.24.0
        version: 5.50.1(@tanstack/react-query@5.50.1)(react@18.3.0-canary-47beb96cc-20240222)
      '@tanstack/router-vite-plugin':
        specifier: ^1.16.5
        version: 1.44.1(vite@5.3.3)
      '@types/react':
        specifier: ^18.2.57
        version: 18.3.3
      '@types/react-dom':
        specifier: ^18.2.19
        version: 18.3.0
      '@typescript-eslint/eslint-plugin':
        specifier: ^6.21.0
        version: 6.21.0(@typescript-eslint/parser@6.21.0)(eslint@8.57.0)(typescript@5.5.3)
      '@typescript-eslint/parser':
        specifier: ^6.21.0
        version: 6.21.0(eslint@8.57.0)(typescript@5.5.3)
      '@vitejs/plugin-react':
        specifier: ^4.2.1
        version: 4.3.1(vite@5.3.3)
      autoprefixer:
        specifier: ^10.4.17
        version: 10.4.19(postcss@8.4.39)
      openapi-typescript:
        specifier: ^6.7.4
        version: 6.7.6
      postcss:
        specifier: ^8.4.35
        version: 8.4.39
      tailwindcss:
        specifier: ^3.4.1
        version: 3.4.4
      typescript:
        specifier: ^5.5.2
        version: 5.5.3
      vite:
        specifier: ^5.1.0
        version: 5.3.3

packages:

  /@alloc/quick-lru@5.2.0:
    resolution: {integrity: sha512-UrcABB+4bUrFABwbluTIBErXwvbsU/V7TZWfmbgJfbkwiBuziS9gxdODUyuiecfdGQ85jglMW6juS3+z5TsKLw==}
    engines: {node: '>=10'}

  /@ampproject/remapping@2.3.0:
    resolution: {integrity: sha512-30iZtAPgz+LTIYoeivqYo853f02jBYSd5uGnGpkFV0M3xOt9aN73erkgYAmZU43x4VfqcnLxW9Kpg3R5LC4YYw==}
    engines: {node: '>=6.0.0'}
    dependencies:
      '@jridgewell/gen-mapping': 0.3.5
      '@jridgewell/trace-mapping': 0.3.25

  /@antfu/ni@0.21.12:
    resolution: {integrity: sha512-2aDL3WUv8hMJb2L3r/PIQWsTLyq7RQr3v9xD16fiz6O8ys1xEyLhhTOv8gxtZvJiTzjTF5pHoArvRdesGL1DMQ==}
    hasBin: true
    dev: false

  /@astrojs/check@0.8.2(typescript@5.5.3):
    resolution: {integrity: sha512-L0V9dGb2PGvK9Mf3kby99Y+qm7EqxaC9tN1MVCvaqp/3pPPZBadR4XAySHipxXqQsxwJS25WQow8/1kMl1e25g==}
    hasBin: true
    peerDependencies:
      typescript: ^5.0.0
    dependencies:
      '@astrojs/language-server': 2.12.1(typescript@5.5.3)
      chokidar: 3.6.0
      fast-glob: 3.3.2
      kleur: 4.1.5
      typescript: 5.5.3
      yargs: 17.7.2
    transitivePeerDependencies:
      - prettier
      - prettier-plugin-astro
    dev: false

  /@astrojs/compiler@2.9.2:
    resolution: {integrity: sha512-Vpu0Ffsj8SoV+N0DFHlxxOMKHwSC9059Xy/OlG1t6uFYSoJXxkBC2WyF6igO7x10V+8uJrhOxaXr3nA90kJXow==}
    dev: false

  /@astrojs/internal-helpers@0.4.1:
    resolution: {integrity: sha512-bMf9jFihO8YP940uD70SI/RDzIhUHJAolWVcO1v5PUivxGKvfLZTLTVVxEYzGYyPsA3ivdLNqMnL5VgmQySa+g==}
    dev: false

  /@astrojs/language-server@2.12.1(typescript@5.5.3):
    resolution: {integrity: sha512-CCibE6XwSmrZEKlPDr48LZJN7NWxOurOJK1yOzqZFMNV8Y6DIqF6s1e60gbNNHMZkthWYBNTPno4Ni/XyviinQ==}
    hasBin: true
    peerDependencies:
      prettier: ^3.0.0
      prettier-plugin-astro: '>=0.11.0'
    peerDependenciesMeta:
      prettier:
        optional: true
      prettier-plugin-astro:
        optional: true
    dependencies:
      '@astrojs/compiler': 2.9.2
      '@jridgewell/sourcemap-codec': 1.5.0
      '@volar/kit': 2.4.0-alpha.17(typescript@5.5.3)
      '@volar/language-core': 2.4.0-alpha.17
      '@volar/language-server': 2.4.0-alpha.17
      '@volar/language-service': 2.4.0-alpha.17
      '@volar/typescript': 2.4.0-alpha.17
      fast-glob: 3.3.2
      muggle-string: 0.4.1
      volar-service-css: 0.0.59(@volar/language-service@2.4.0-alpha.17)
      volar-service-emmet: 0.0.59(@volar/language-service@2.4.0-alpha.17)
      volar-service-html: 0.0.59(@volar/language-service@2.4.0-alpha.17)
      volar-service-prettier: 0.0.59(@volar/language-service@2.4.0-alpha.17)
      volar-service-typescript: 0.0.59(@volar/language-service@2.4.0-alpha.17)
      volar-service-typescript-twoslash-queries: 0.0.59(@volar/language-service@2.4.0-alpha.17)
      vscode-html-languageservice: 5.3.0
      vscode-uri: 3.0.8
    transitivePeerDependencies:
      - typescript
    dev: false

  /@astrojs/markdown-remark@5.2.0:
    resolution: {integrity: sha512-vWGM24KZXz11jR3JO+oqYU3T2qpuOi4uGivJ9SQLCAI01+vEkHC60YJMRvHPc+hwd60F7euNs1PeOEixIIiNQw==}
    dependencies:
      '@astrojs/prism': 3.1.0
      github-slugger: 2.0.0
      hast-util-from-html: 2.0.1
      hast-util-to-text: 4.0.2
      import-meta-resolve: 4.1.0
      mdast-util-definitions: 6.0.0
      rehype-raw: 7.0.0
      rehype-stringify: 10.0.0
      remark-gfm: 4.0.0
      remark-parse: 11.0.0
      remark-rehype: 11.1.0
      remark-smartypants: 3.0.2
      shiki: 1.10.3
      unified: 11.0.5
      unist-util-remove-position: 5.0.0
      unist-util-visit: 5.0.0
      unist-util-visit-parents: 6.0.1
      vfile: 6.0.2
    transitivePeerDependencies:
      - supports-color
    dev: false

  /@astrojs/mdx@3.1.3(astro@4.12.2):
    resolution: {integrity: sha512-hOM4dMM4RfJI254d3p/AnOZuk2VyKszRtuY5FBm+Xc4XdhIpGrR56OXMNEcWchtwz4HQyPe/eJSgvBjSROcQIQ==}
    engines: {node: ^18.17.1 || ^20.3.0 || >=21.0.0}
    peerDependencies:
      astro: ^4.8.0
    dependencies:
      '@astrojs/markdown-remark': 5.2.0
      '@mdx-js/mdx': 3.0.1
      acorn: 8.12.1
      astro: 4.12.2(typescript@5.5.3)
      es-module-lexer: 1.5.4
      estree-util-visit: 2.0.0
      github-slugger: 2.0.0
      gray-matter: 4.0.3
      hast-util-to-html: 9.0.1
      kleur: 4.1.5
      rehype-raw: 7.0.0
      remark-gfm: 4.0.0
      remark-smartypants: 3.0.2
      source-map: 0.7.4
      unist-util-visit: 5.0.0
      vfile: 6.0.2
    transitivePeerDependencies:
      - supports-color
    dev: false

  /@astrojs/prism@3.1.0:
    resolution: {integrity: sha512-Z9IYjuXSArkAUx3N6xj6+Bnvx8OdUSHA8YoOgyepp3+zJmtVYJIl/I18GozdJVW1p5u/CNpl3Km7/gwTJK85cw==}
    engines: {node: ^18.17.1 || ^20.3.0 || >=21.0.0}
    dependencies:
      prismjs: 1.29.0
    dev: false

  /@astrojs/sitemap@3.1.6:
    resolution: {integrity: sha512-1Qp2NvAzVImqA6y+LubKi1DVhve/hXXgFvB0szxiipzh7BvtuKe4oJJ9dXSqaubaTkt4nMa6dv6RCCAYeB6xaQ==}
    dependencies:
      sitemap: 7.1.2
      stream-replace-string: 2.0.0
      zod: 3.23.8
    dev: false

  /@astrojs/starlight-tailwind@2.0.3(@astrojs/starlight@0.25.1)(@astrojs/tailwind@5.1.0)(tailwindcss@3.4.6):
    resolution: {integrity: sha512-ZwbdXS/9rxYlo3tKZoTZoBPUnaaqek02b341dHwOkmMT0lIR2w+8k0mRUGxnRaYtPdMcaL+nYFd8RUa8sjdyRg==}
    peerDependencies:
      '@astrojs/starlight': '>=0.9.0'
      '@astrojs/tailwind': ^5.0.0
      tailwindcss: ^3.3.3
    dependencies:
      '@astrojs/starlight': 0.25.1(astro@4.12.2)
      '@astrojs/tailwind': 5.1.0(astro@4.12.2)(tailwindcss@3.4.6)
      tailwindcss: 3.4.6
    dev: false

  /@astrojs/starlight@0.25.1(astro@4.12.2):
    resolution: {integrity: sha512-tniE870QpwDs7stJk/qb1LwE78761Fi77qF/UsWedDU90gC6gPjGOHNrbQYUABAmkQ63t3/Jpq9/kmS6sfHT0g==}
    peerDependencies:
      astro: ^4.8.6
    dependencies:
      '@astrojs/mdx': 3.1.3(astro@4.12.2)
      '@astrojs/sitemap': 3.1.6
      '@pagefind/default-ui': 1.1.0
      '@types/hast': 3.0.4
      '@types/mdast': 4.0.4
      astro: 4.12.2(typescript@5.5.3)
      astro-expressive-code: 0.35.3(astro@4.12.2)
      bcp-47: 2.1.0
      hast-util-from-html: 2.0.1
      hast-util-select: 6.0.2
      hast-util-to-string: 3.0.0
      hastscript: 9.0.0
      mdast-util-directive: 3.0.0
      mdast-util-to-markdown: 2.1.0
      pagefind: 1.1.0
      rehype: 13.0.1
      rehype-format: 5.0.0
      remark-directive: 3.0.0
      unified: 11.0.5
      unist-util-visit: 5.0.0
      vfile: 6.0.1
    transitivePeerDependencies:
      - supports-color
    dev: false

  /@astrojs/tailwind@5.1.0(astro@4.12.2)(tailwindcss@3.4.6):
    resolution: {integrity: sha512-BJoCDKuWhU9FT2qYg+fr6Nfb3qP4ShtyjXGHKA/4mHN94z7BGcmauQK23iy+YH5qWvTnhqkd6mQPQ1yTZTe9Ig==}
    peerDependencies:
      astro: ^3.0.0 || ^4.0.0
      tailwindcss: ^3.0.24
    dependencies:
      astro: 4.12.2(typescript@5.5.3)
      autoprefixer: 10.4.19(postcss@8.4.39)
      postcss: 8.4.39
      postcss-load-config: 4.0.2(postcss@8.4.39)
      tailwindcss: 3.4.6
    transitivePeerDependencies:
      - ts-node
    dev: false

  /@astrojs/telemetry@3.1.0:
    resolution: {integrity: sha512-/ca/+D8MIKEC8/A9cSaPUqQNZm+Es/ZinRv0ZAzvu2ios7POQSsVD+VOj7/hypWNsNM3T7RpfgNq7H2TU1KEHA==}
    engines: {node: ^18.17.1 || ^20.3.0 || >=21.0.0}
    dependencies:
      ci-info: 4.0.0
      debug: 4.3.5
      dlv: 1.1.3
      dset: 3.1.3
      is-docker: 3.0.0
      is-wsl: 3.1.0
      which-pm-runs: 1.1.0
    transitivePeerDependencies:
      - supports-color
    dev: false

  /@babel/code-frame@7.24.7:
    resolution: {integrity: sha512-BcYH1CVJBO9tvyIZ2jVeXgSIMvGZ2FDRvDdOIVQyuklNKSsx+eppDEBq/g47Ayw+RqNFE+URvOShmf+f/qwAlA==}
    engines: {node: '>=6.9.0'}
    dependencies:
      '@babel/highlight': 7.24.7
      picocolors: 1.0.1

  /@babel/compat-data@7.24.7:
    resolution: {integrity: sha512-qJzAIcv03PyaWqxRgO4mSU3lihncDT296vnyuE2O8uA4w3UHWI4S3hgeZd1L8W1Bft40w9JxJ2b412iDUFFRhw==}
    engines: {node: '>=6.9.0'}

  /@babel/compat-data@7.24.9:
    resolution: {integrity: sha512-e701mcfApCJqMMueQI0Fb68Amflj83+dvAvHawoBpAz+GDjCIyGHzNwnefjsWJ3xiYAqqiQFoWbspGYBdb2/ng==}
    engines: {node: '>=6.9.0'}
    dev: false

  /@babel/core@7.24.7:
    resolution: {integrity: sha512-nykK+LEK86ahTkX/3TgauT0ikKoNCfKHEaZYTUVupJdTLzGNvrblu4u6fa7DhZONAltdf8e662t/abY8idrd/g==}
    engines: {node: '>=6.9.0'}
    dependencies:
      '@ampproject/remapping': 2.3.0
      '@babel/code-frame': 7.24.7
      '@babel/generator': 7.24.7
      '@babel/helper-compilation-targets': 7.24.7
      '@babel/helper-module-transforms': 7.24.7(@babel/core@7.24.7)
      '@babel/helpers': 7.24.7
      '@babel/parser': 7.24.7
      '@babel/template': 7.24.7
      '@babel/traverse': 7.24.7
      '@babel/types': 7.24.7
      convert-source-map: 2.0.0
      debug: 4.3.5
      gensync: 1.0.0-beta.2
      json5: 2.2.3
      semver: 6.3.1
    transitivePeerDependencies:
      - supports-color

  /@babel/core@7.24.9:
    resolution: {integrity: sha512-5e3FI4Q3M3Pbr21+5xJwCv6ZT6KmGkI0vw3Tozy5ODAQFTIWe37iT8Cr7Ice2Ntb+M3iSKCEWMB1MBgKrW3whg==}
    engines: {node: '>=6.9.0'}
    dependencies:
      '@ampproject/remapping': 2.3.0
      '@babel/code-frame': 7.24.7
      '@babel/generator': 7.24.10
      '@babel/helper-compilation-targets': 7.24.8
      '@babel/helper-module-transforms': 7.24.9(@babel/core@7.24.9)
      '@babel/helpers': 7.24.8
      '@babel/parser': 7.24.8
      '@babel/template': 7.24.7
      '@babel/traverse': 7.24.8
      '@babel/types': 7.24.9
      convert-source-map: 2.0.0
      debug: 4.3.5
      gensync: 1.0.0-beta.2
      json5: 2.2.3
      semver: 6.3.1
    transitivePeerDependencies:
      - supports-color
    dev: false

  /@babel/generator@7.24.10:
    resolution: {integrity: sha512-o9HBZL1G2129luEUlG1hB4N/nlYNWHnpwlND9eOMclRqqu1YDy2sSYVCFUZwl8I1Gxh+QSRrP2vD7EpUmFVXxg==}
    engines: {node: '>=6.9.0'}
    dependencies:
      '@babel/types': 7.24.9
      '@jridgewell/gen-mapping': 0.3.5
      '@jridgewell/trace-mapping': 0.3.25
      jsesc: 2.5.2
    dev: false

  /@babel/generator@7.24.7:
    resolution: {integrity: sha512-oipXieGC3i45Y1A41t4tAqpnEZWgB/lC6Ehh6+rOviR5XWpTtMmLN+fGjz9vOiNRt0p6RtO6DtD0pdU3vpqdSA==}
    engines: {node: '>=6.9.0'}
    dependencies:
      '@babel/types': 7.24.7
      '@jridgewell/gen-mapping': 0.3.5
      '@jridgewell/trace-mapping': 0.3.25
      jsesc: 2.5.2

  /@babel/helper-annotate-as-pure@7.24.7:
    resolution: {integrity: sha512-BaDeOonYvhdKw+JoMVkAixAAJzG2jVPIwWoKBPdYuY9b452e2rPuI9QPYh3KpofZ3pW2akOmwZLOiOsHMiqRAg==}
    engines: {node: '>=6.9.0'}
    dependencies:
      '@babel/types': 7.24.7
    dev: false

  /@babel/helper-compilation-targets@7.24.7:
    resolution: {integrity: sha512-ctSdRHBi20qWOfy27RUb4Fhp07KSJ3sXcuSvTrXrc4aG8NSYDo1ici3Vhg9bg69y5bj0Mr1lh0aeEgTvc12rMg==}
    engines: {node: '>=6.9.0'}
    dependencies:
      '@babel/compat-data': 7.24.7
      '@babel/helper-validator-option': 7.24.7
      browserslist: 4.23.2
      lru-cache: 5.1.1
      semver: 6.3.1

  /@babel/helper-compilation-targets@7.24.8:
    resolution: {integrity: sha512-oU+UoqCHdp+nWVDkpldqIQL/i/bvAv53tRqLG/s+cOXxe66zOYLU7ar/Xs3LdmBihrUMEUhwu6dMZwbNOYDwvw==}
    engines: {node: '>=6.9.0'}
    dependencies:
      '@babel/compat-data': 7.24.9
      '@babel/helper-validator-option': 7.24.8
      browserslist: 4.23.2
      lru-cache: 5.1.1
      semver: 6.3.1
    dev: false

  /@babel/helper-create-class-features-plugin@7.24.7(@babel/core@7.24.7):
    resolution: {integrity: sha512-kTkaDl7c9vO80zeX1rJxnuRpEsD5tA81yh11X1gQo+PhSti3JS+7qeZo9U4RHobKRiFPKaGK3svUAeb8D0Q7eg==}
    engines: {node: '>=6.9.0'}
    peerDependencies:
      '@babel/core': ^7.0.0
    dependencies:
      '@babel/core': 7.24.7
      '@babel/helper-annotate-as-pure': 7.24.7
      '@babel/helper-environment-visitor': 7.24.7
      '@babel/helper-function-name': 7.24.7
      '@babel/helper-member-expression-to-functions': 7.24.7
      '@babel/helper-optimise-call-expression': 7.24.7
      '@babel/helper-replace-supers': 7.24.7(@babel/core@7.24.7)
      '@babel/helper-skip-transparent-expression-wrappers': 7.24.7
      '@babel/helper-split-export-declaration': 7.24.7
      semver: 6.3.1
    transitivePeerDependencies:
      - supports-color
    dev: false

  /@babel/helper-environment-visitor@7.24.7:
    resolution: {integrity: sha512-DoiN84+4Gnd0ncbBOM9AZENV4a5ZiL39HYMyZJGZ/AZEykHYdJw0wW3kdcsh9/Kn+BRXHLkkklZ51ecPKmI1CQ==}
    engines: {node: '>=6.9.0'}
    dependencies:
      '@babel/types': 7.24.7

  /@babel/helper-function-name@7.24.7:
    resolution: {integrity: sha512-FyoJTsj/PEUWu1/TYRiXTIHc8lbw+TDYkZuoE43opPS5TrI7MyONBE1oNvfguEXAD9yhQRrVBnXdXzSLQl9XnA==}
    engines: {node: '>=6.9.0'}
    dependencies:
      '@babel/template': 7.24.7
      '@babel/types': 7.24.7

  /@babel/helper-hoist-variables@7.24.7:
    resolution: {integrity: sha512-MJJwhkoGy5c4ehfoRyrJ/owKeMl19U54h27YYftT0o2teQ3FJ3nQUf/I3LlJsX4l3qlw7WRXUmiyajvHXoTubQ==}
    engines: {node: '>=6.9.0'}
    dependencies:
      '@babel/types': 7.24.7

  /@babel/helper-member-expression-to-functions@7.24.7:
    resolution: {integrity: sha512-LGeMaf5JN4hAT471eJdBs/GK1DoYIJ5GCtZN/EsL6KUiiDZOvO/eKE11AMZJa2zP4zk4qe9V2O/hxAmkRc8p6w==}
    engines: {node: '>=6.9.0'}
    dependencies:
      '@babel/traverse': 7.24.8
      '@babel/types': 7.24.9
    transitivePeerDependencies:
      - supports-color
    dev: false

  /@babel/helper-module-imports@7.24.7:
    resolution: {integrity: sha512-8AyH3C+74cgCVVXow/myrynrAGv+nTVg5vKu2nZph9x7RcRwzmh0VFallJuFTZ9mx6u4eSdXZfcOzSqTUm0HCA==}
    engines: {node: '>=6.9.0'}
    dependencies:
      '@babel/traverse': 7.24.7
      '@babel/types': 7.24.7
    transitivePeerDependencies:
      - supports-color

  /@babel/helper-module-transforms@7.24.7(@babel/core@7.24.7):
    resolution: {integrity: sha512-1fuJEwIrp+97rM4RWdO+qrRsZlAeL1lQJoPqtCYWv0NL115XM93hIH4CSRln2w52SqvmY5hqdtauB6QFCDiZNQ==}
    engines: {node: '>=6.9.0'}
    peerDependencies:
      '@babel/core': ^7.0.0
    dependencies:
      '@babel/core': 7.24.7
      '@babel/helper-environment-visitor': 7.24.7
      '@babel/helper-module-imports': 7.24.7
      '@babel/helper-simple-access': 7.24.7
      '@babel/helper-split-export-declaration': 7.24.7
      '@babel/helper-validator-identifier': 7.24.7
    transitivePeerDependencies:
      - supports-color

  /@babel/helper-module-transforms@7.24.9(@babel/core@7.24.9):
    resolution: {integrity: sha512-oYbh+rtFKj/HwBQkFlUzvcybzklmVdVV3UU+mN7n2t/q3yGHbuVdNxyFvSBO1tfvjyArpHNcWMAzsSPdyI46hw==}
    engines: {node: '>=6.9.0'}
    peerDependencies:
      '@babel/core': ^7.0.0
    dependencies:
      '@babel/core': 7.24.9
      '@babel/helper-environment-visitor': 7.24.7
      '@babel/helper-module-imports': 7.24.7
      '@babel/helper-simple-access': 7.24.7
      '@babel/helper-split-export-declaration': 7.24.7
      '@babel/helper-validator-identifier': 7.24.7
    transitivePeerDependencies:
      - supports-color
    dev: false

  /@babel/helper-optimise-call-expression@7.24.7:
    resolution: {integrity: sha512-jKiTsW2xmWwxT1ixIdfXUZp+P5yURx2suzLZr5Hi64rURpDYdMW0pv+Uf17EYk2Rd428Lx4tLsnjGJzYKDM/6A==}
    engines: {node: '>=6.9.0'}
    dependencies:
      '@babel/types': 7.24.9
    dev: false

  /@babel/helper-plugin-utils@7.24.7:
    resolution: {integrity: sha512-Rq76wjt7yz9AAc1KnlRKNAi/dMSVWgDRx43FHoJEbcYU6xOWaE2dVPwcdTukJrjxS65GITyfbvEYHvkirZ6uEg==}
    engines: {node: '>=6.9.0'}

  /@babel/helper-replace-supers@7.24.7(@babel/core@7.24.7):
    resolution: {integrity: sha512-qTAxxBM81VEyoAY0TtLrx1oAEJc09ZK67Q9ljQToqCnA+55eNwCORaxlKyu+rNfX86o8OXRUSNUnrtsAZXM9sg==}
    engines: {node: '>=6.9.0'}
    peerDependencies:
      '@babel/core': ^7.0.0
    dependencies:
      '@babel/core': 7.24.7
      '@babel/helper-environment-visitor': 7.24.7
      '@babel/helper-member-expression-to-functions': 7.24.7
      '@babel/helper-optimise-call-expression': 7.24.7
    transitivePeerDependencies:
      - supports-color
    dev: false

  /@babel/helper-simple-access@7.24.7:
    resolution: {integrity: sha512-zBAIvbCMh5Ts+b86r/CjU+4XGYIs+R1j951gxI3KmmxBMhCg4oQMsv6ZXQ64XOm/cvzfU1FmoCyt6+owc5QMYg==}
    engines: {node: '>=6.9.0'}
    dependencies:
      '@babel/traverse': 7.24.7
      '@babel/types': 7.24.7
    transitivePeerDependencies:
      - supports-color

  /@babel/helper-skip-transparent-expression-wrappers@7.24.7:
    resolution: {integrity: sha512-IO+DLT3LQUElMbpzlatRASEyQtfhSE0+m465v++3jyyXeBTBUjtVZg28/gHeV5mrTJqvEKhKroBGAvhW+qPHiQ==}
    engines: {node: '>=6.9.0'}
    dependencies:
      '@babel/traverse': 7.24.8
      '@babel/types': 7.24.9
    transitivePeerDependencies:
      - supports-color
    dev: false

  /@babel/helper-split-export-declaration@7.24.7:
    resolution: {integrity: sha512-oy5V7pD+UvfkEATUKvIjvIAH/xCzfsFVw7ygW2SI6NClZzquT+mwdTfgfdbUiceh6iQO0CHtCPsyze/MZ2YbAA==}
    engines: {node: '>=6.9.0'}
    dependencies:
      '@babel/types': 7.24.7

  /@babel/helper-string-parser@7.24.7:
    resolution: {integrity: sha512-7MbVt6xrwFQbunH2DNQsAP5sTGxfqQtErvBIvIMi6EQnbgUOuVYanvREcmFrOPhoXBrTtjhhP+lW+o5UfK+tDg==}
    engines: {node: '>=6.9.0'}

  /@babel/helper-string-parser@7.24.8:
    resolution: {integrity: sha512-pO9KhhRcuUyGnJWwyEgnRJTSIZHiT+vMD0kPeD+so0l7mxkMT19g3pjY9GTnHySck/hDzq+dtW/4VgnMkippsQ==}
    engines: {node: '>=6.9.0'}
    dev: false

  /@babel/helper-validator-identifier@7.24.7:
    resolution: {integrity: sha512-rR+PBcQ1SMQDDyF6X0wxtG8QyLCgUB0eRAGguqRLfkCA87l7yAP7ehq8SNj96OOGTO8OBV70KhuFYcIkHXOg0w==}
    engines: {node: '>=6.9.0'}

  /@babel/helper-validator-option@7.24.7:
    resolution: {integrity: sha512-yy1/KvjhV/ZCL+SM7hBrvnZJ3ZuT9OuZgIJAGpPEToANvc3iM6iDvBnRjtElWibHU6n8/LPR/EjX9EtIEYO3pw==}
    engines: {node: '>=6.9.0'}

  /@babel/helper-validator-option@7.24.8:
    resolution: {integrity: sha512-xb8t9tD1MHLungh/AIoWYN+gVHaB9kwlu8gffXGSt3FFEIT7RjS+xWbc2vUD1UTZdIpKj/ab3rdqJ7ufngyi2Q==}
    engines: {node: '>=6.9.0'}
    dev: false

  /@babel/helpers@7.24.7:
    resolution: {integrity: sha512-NlmJJtvcw72yRJRcnCmGvSi+3jDEg8qFu3z0AFoymmzLx5ERVWyzd9kVXr7Th9/8yIJi2Zc6av4Tqz3wFs8QWg==}
    engines: {node: '>=6.9.0'}
    dependencies:
      '@babel/template': 7.24.7
      '@babel/types': 7.24.7

  /@babel/helpers@7.24.8:
    resolution: {integrity: sha512-gV2265Nkcz7weJJfvDoAEVzC1e2OTDpkGbEsebse8koXUJUXPsCMi7sRo/+SPMuMZ9MtUPnGwITTnQnU5YjyaQ==}
    engines: {node: '>=6.9.0'}
    dependencies:
      '@babel/template': 7.24.7
      '@babel/types': 7.24.9
    dev: false

  /@babel/highlight@7.24.7:
    resolution: {integrity: sha512-EStJpq4OuY8xYfhGVXngigBJRWxftKX9ksiGDnmlY3o7B/V7KIAc9X4oiK87uPJSc/vs5L869bem5fhZa8caZw==}
    engines: {node: '>=6.9.0'}
    dependencies:
      '@babel/helper-validator-identifier': 7.24.7
      chalk: 2.4.2
      js-tokens: 4.0.0
      picocolors: 1.0.1

  /@babel/parser@7.24.7:
    resolution: {integrity: sha512-9uUYRm6OqQrCqQdG1iCBwBPZgN8ciDBro2nIOFaiRz1/BCxaI7CNvQbDHvsArAC7Tw9Hda/B3U+6ui9u4HWXPw==}
    engines: {node: '>=6.0.0'}
    hasBin: true
    dependencies:
      '@babel/types': 7.24.7

  /@babel/parser@7.24.8:
    resolution: {integrity: sha512-WzfbgXOkGzZiXXCqk43kKwZjzwx4oulxZi3nq2TYL9mOjQv6kYwul9mz6ID36njuL7Xkp6nJEfok848Zj10j/w==}
    engines: {node: '>=6.0.0'}
    hasBin: true
    dependencies:
      '@babel/types': 7.24.9
    dev: false

  /@babel/plugin-syntax-jsx@7.24.7(@babel/core@7.24.7):
    resolution: {integrity: sha512-6ddciUPe/mpMnOKv/U+RSd2vvVy+Yw/JfBB0ZHYjEZt9NLHmCUylNYlsbqCCS1Bffjlb0fCwC9Vqz+sBz6PsiQ==}
    engines: {node: '>=6.9.0'}
    peerDependencies:
      '@babel/core': ^7.0.0-0
    dependencies:
      '@babel/core': 7.24.7
      '@babel/helper-plugin-utils': 7.24.7
    dev: true

  /@babel/plugin-syntax-jsx@7.24.7(@babel/core@7.24.9):
    resolution: {integrity: sha512-6ddciUPe/mpMnOKv/U+RSd2vvVy+Yw/JfBB0ZHYjEZt9NLHmCUylNYlsbqCCS1Bffjlb0fCwC9Vqz+sBz6PsiQ==}
    engines: {node: '>=6.9.0'}
    peerDependencies:
      '@babel/core': ^7.0.0-0
    dependencies:
      '@babel/core': 7.24.9
      '@babel/helper-plugin-utils': 7.24.7
    dev: false

  /@babel/plugin-syntax-typescript@7.24.7(@babel/core@7.24.7):
    resolution: {integrity: sha512-c/+fVeJBB0FeKsFvwytYiUD+LBvhHjGSI0g446PRGdSVGZLRNArBUno2PETbAly3tpiNAQR5XaZ+JslxkotsbA==}
    engines: {node: '>=6.9.0'}
    peerDependencies:
      '@babel/core': ^7.0.0-0
    dependencies:
      '@babel/core': 7.24.7
      '@babel/helper-plugin-utils': 7.24.7

  /@babel/plugin-transform-react-jsx-self@7.24.7(@babel/core@7.24.7):
    resolution: {integrity: sha512-fOPQYbGSgH0HUp4UJO4sMBFjY6DuWq+2i8rixyUMb3CdGixs/gccURvYOAhajBdKDoGajFr3mUq5rH3phtkGzw==}
    engines: {node: '>=6.9.0'}
    peerDependencies:
      '@babel/core': ^7.0.0-0
    dependencies:
      '@babel/core': 7.24.7
      '@babel/helper-plugin-utils': 7.24.7
    dev: true

  /@babel/plugin-transform-react-jsx-source@7.24.7(@babel/core@7.24.7):
    resolution: {integrity: sha512-J2z+MWzZHVOemyLweMqngXrgGC42jQ//R0KdxqkIz/OrbVIIlhFI3WigZ5fO+nwFvBlncr4MGapd8vTyc7RPNQ==}
    engines: {node: '>=6.9.0'}
    peerDependencies:
      '@babel/core': ^7.0.0-0
    dependencies:
      '@babel/core': 7.24.7
      '@babel/helper-plugin-utils': 7.24.7
    dev: true

  /@babel/plugin-transform-react-jsx@7.24.7(@babel/core@7.24.9):
    resolution: {integrity: sha512-+Dj06GDZEFRYvclU6k4bme55GKBEWUmByM/eoKuqg4zTNQHiApWRhQph5fxQB2wAEFvRzL1tOEj1RJ19wJrhoA==}
    engines: {node: '>=6.9.0'}
    peerDependencies:
      '@babel/core': ^7.0.0-0
    dependencies:
      '@babel/core': 7.24.9
      '@babel/helper-annotate-as-pure': 7.24.7
      '@babel/helper-module-imports': 7.24.7
      '@babel/helper-plugin-utils': 7.24.7
      '@babel/plugin-syntax-jsx': 7.24.7(@babel/core@7.24.9)
      '@babel/types': 7.24.9
    transitivePeerDependencies:
      - supports-color
    dev: false

  /@babel/plugin-transform-typescript@7.24.7(@babel/core@7.24.7):
    resolution: {integrity: sha512-iLD3UNkgx2n/HrjBesVbYX6j0yqn/sJktvbtKKgcaLIQ4bTTQ8obAypc1VpyHPD2y4Phh9zHOaAt8e/L14wCpw==}
    engines: {node: '>=6.9.0'}
    peerDependencies:
      '@babel/core': ^7.0.0-0
    dependencies:
      '@babel/core': 7.24.7
      '@babel/helper-annotate-as-pure': 7.24.7
      '@babel/helper-create-class-features-plugin': 7.24.7(@babel/core@7.24.7)
      '@babel/helper-plugin-utils': 7.24.7
      '@babel/plugin-syntax-typescript': 7.24.7(@babel/core@7.24.7)
    transitivePeerDependencies:
      - supports-color
    dev: false

  /@babel/runtime@7.24.7:
    resolution: {integrity: sha512-UwgBRMjJP+xv857DCngvqXI3Iq6J4v0wXmwc6sapg+zyhbwmQX67LUEFrkK5tbyJ30jGuG3ZvWpBiB9LCy1kWw==}
    engines: {node: '>=6.9.0'}
    dependencies:
      regenerator-runtime: 0.14.1

  /@babel/template@7.24.7:
    resolution: {integrity: sha512-jYqfPrU9JTF0PmPy1tLYHW4Mp4KlgxJD9l2nP9fD6yT/ICi554DmrWBAEYpIelzjHf1msDP3PxJIRt/nFNfBig==}
    engines: {node: '>=6.9.0'}
    dependencies:
      '@babel/code-frame': 7.24.7
      '@babel/parser': 7.24.7
      '@babel/types': 7.24.7

  /@babel/traverse@7.24.7:
    resolution: {integrity: sha512-yb65Ed5S/QAcewNPh0nZczy9JdYXkkAbIsEo+P7BE7yO3txAY30Y/oPa3QkQ5It3xVG2kpKMg9MsdxZaO31uKA==}
    engines: {node: '>=6.9.0'}
    dependencies:
      '@babel/code-frame': 7.24.7
      '@babel/generator': 7.24.7
      '@babel/helper-environment-visitor': 7.24.7
      '@babel/helper-function-name': 7.24.7
      '@babel/helper-hoist-variables': 7.24.7
      '@babel/helper-split-export-declaration': 7.24.7
      '@babel/parser': 7.24.7
      '@babel/types': 7.24.7
      debug: 4.3.5
      globals: 11.12.0
    transitivePeerDependencies:
      - supports-color

  /@babel/traverse@7.24.8:
    resolution: {integrity: sha512-t0P1xxAPzEDcEPmjprAQq19NWum4K0EQPjMwZQZbHt+GiZqvjCHjj755Weq1YRPVzBI+3zSfvScfpnuIecVFJQ==}
    engines: {node: '>=6.9.0'}
    dependencies:
      '@babel/code-frame': 7.24.7
      '@babel/generator': 7.24.10
      '@babel/helper-environment-visitor': 7.24.7
      '@babel/helper-function-name': 7.24.7
      '@babel/helper-hoist-variables': 7.24.7
      '@babel/helper-split-export-declaration': 7.24.7
      '@babel/parser': 7.24.8
      '@babel/types': 7.24.9
      debug: 4.3.5
      globals: 11.12.0
    transitivePeerDependencies:
      - supports-color
    dev: false

  /@babel/types@7.24.7:
    resolution: {integrity: sha512-XEFXSlxiG5td2EJRe8vOmRbaXVgfcBlszKujvVmWIK/UpywWljQCfzAv3RQCGujWQ1RD4YYWEAqDXfuJiy8f5Q==}
    engines: {node: '>=6.9.0'}
    dependencies:
      '@babel/helper-string-parser': 7.24.7
      '@babel/helper-validator-identifier': 7.24.7
      to-fast-properties: 2.0.0

  /@babel/types@7.24.9:
    resolution: {integrity: sha512-xm8XrMKz0IlUdocVbYJe0Z9xEgidU7msskG8BbhnTPK/HZ2z/7FP7ykqPgrUH+C+r414mNfNWam1f2vqOjqjYQ==}
    engines: {node: '>=6.9.0'}
    dependencies:
      '@babel/helper-string-parser': 7.24.8
      '@babel/helper-validator-identifier': 7.24.7
      to-fast-properties: 2.0.0
    dev: false

  /@biomejs/biome@1.8.3:
    resolution: {integrity: sha512-/uUV3MV+vyAczO+vKrPdOW0Iaet7UnJMU4bNMinggGJTAnBPjCoLEYcyYtYHNnUNYlv4xZMH6hVIQCAozq8d5w==}
    engines: {node: '>=14.21.3'}
    hasBin: true
    requiresBuild: true
    optionalDependencies:
      '@biomejs/cli-darwin-arm64': 1.8.3
      '@biomejs/cli-darwin-x64': 1.8.3
      '@biomejs/cli-linux-arm64': 1.8.3
      '@biomejs/cli-linux-arm64-musl': 1.8.3
      '@biomejs/cli-linux-x64': 1.8.3
      '@biomejs/cli-linux-x64-musl': 1.8.3
      '@biomejs/cli-win32-arm64': 1.8.3
      '@biomejs/cli-win32-x64': 1.8.3
    dev: true

  /@biomejs/cli-darwin-arm64@1.8.3:
    resolution: {integrity: sha512-9DYOjclFpKrH/m1Oz75SSExR8VKvNSSsLnVIqdnKexj6NwmiMlKk94Wa1kZEdv6MCOHGHgyyoV57Cw8WzL5n3A==}
    engines: {node: '>=14.21.3'}
    cpu: [arm64]
    os: [darwin]
    requiresBuild: true
    dev: true
    optional: true

  /@biomejs/cli-darwin-x64@1.8.3:
    resolution: {integrity: sha512-UeW44L/AtbmOF7KXLCoM+9PSgPo0IDcyEUfIoOXYeANaNXXf9mLUwV1GeF2OWjyic5zj6CnAJ9uzk2LT3v/wAw==}
    engines: {node: '>=14.21.3'}
    cpu: [x64]
    os: [darwin]
    requiresBuild: true
    dev: true
    optional: true

  /@biomejs/cli-linux-arm64-musl@1.8.3:
    resolution: {integrity: sha512-9yjUfOFN7wrYsXt/T/gEWfvVxKlnh3yBpnScw98IF+oOeCYb5/b/+K7YNqKROV2i1DlMjg9g/EcN9wvj+NkMuQ==}
    engines: {node: '>=14.21.3'}
    cpu: [arm64]
    os: [linux]
    requiresBuild: true
    dev: true
    optional: true

  /@biomejs/cli-linux-arm64@1.8.3:
    resolution: {integrity: sha512-fed2ji8s+I/m8upWpTJGanqiJ0rnlHOK3DdxsyVLZQ8ClY6qLuPc9uehCREBifRJLl/iJyQpHIRufLDeotsPtw==}
    engines: {node: '>=14.21.3'}
    cpu: [arm64]
    os: [linux]
    requiresBuild: true
    dev: true
    optional: true

  /@biomejs/cli-linux-x64-musl@1.8.3:
    resolution: {integrity: sha512-UHrGJX7PrKMKzPGoEsooKC9jXJMa28TUSMjcIlbDnIO4EAavCoVmNQaIuUSH0Ls2mpGMwUIf+aZJv657zfWWjA==}
    engines: {node: '>=14.21.3'}
    cpu: [x64]
    os: [linux]
    requiresBuild: true
    dev: true
    optional: true

  /@biomejs/cli-linux-x64@1.8.3:
    resolution: {integrity: sha512-I8G2QmuE1teISyT8ie1HXsjFRz9L1m5n83U1O6m30Kw+kPMPSKjag6QGUn+sXT8V+XWIZxFFBoTDEDZW2KPDDw==}
    engines: {node: '>=14.21.3'}
    cpu: [x64]
    os: [linux]
    requiresBuild: true
    dev: true
    optional: true

  /@biomejs/cli-win32-arm64@1.8.3:
    resolution: {integrity: sha512-J+Hu9WvrBevfy06eU1Na0lpc7uR9tibm9maHynLIoAjLZpQU3IW+OKHUtyL8p6/3pT2Ju5t5emReeIS2SAxhkQ==}
    engines: {node: '>=14.21.3'}
    cpu: [arm64]
    os: [win32]
    requiresBuild: true
    dev: true
    optional: true

  /@biomejs/cli-win32-x64@1.8.3:
    resolution: {integrity: sha512-/PJ59vA1pnQeKahemaQf4Nyj7IKUvGQSc3Ze1uIGi+Wvr1xF7rGobSrAAG01T/gUDG21vkDsZYM03NAmPiVkqg==}
    engines: {node: '>=14.21.3'}
    cpu: [x64]
    os: [win32]
    requiresBuild: true
    dev: true
    optional: true

  /@ctrl/tinycolor@4.1.0:
    resolution: {integrity: sha512-WyOx8cJQ+FQus4Mm4uPIZA64gbk3Wxh0so5Lcii0aJifqwoVOlfFtorjLE0Hen4OYyHZMXDWqMmaQemBhgxFRQ==}
    engines: {node: '>=14'}
    dev: false

  /@emmetio/abbreviation@2.3.3:
    resolution: {integrity: sha512-mgv58UrU3rh4YgbE/TzgLQwJ3pFsHHhCLqY20aJq+9comytTXUDNGG/SMtSeMJdkpxgXSXunBGLD8Boka3JyVA==}
    dependencies:
      '@emmetio/scanner': 1.0.4
    dev: false

  /@emmetio/css-abbreviation@2.1.8:
    resolution: {integrity: sha512-s9yjhJ6saOO/uk1V74eifykk2CBYi01STTK3WlXWGOepyKa23ymJ053+DNQjpFcy1ingpaO7AxCcwLvHFY9tuw==}
    dependencies:
      '@emmetio/scanner': 1.0.4
    dev: false

  /@emmetio/css-parser@0.4.0:
    resolution: {integrity: sha512-z7wkxRSZgrQHXVzObGkXG+Vmj3uRlpM11oCZ9pbaz0nFejvCDmAiNDpY75+wgXOcffKpj4rzGtwGaZxfJKsJxw==}
    dependencies:
      '@emmetio/stream-reader': 2.2.0
      '@emmetio/stream-reader-utils': 0.1.0
    dev: false

  /@emmetio/html-matcher@1.3.0:
    resolution: {integrity: sha512-NTbsvppE5eVyBMuyGfVu2CRrLvo7J4YHb6t9sBFLyY03WYhXET37qA4zOYUjBWFCRHO7pS1B9khERtY0f5JXPQ==}
    dependencies:
      '@emmetio/scanner': 1.0.4
    dev: false

  /@emmetio/scanner@1.0.4:
    resolution: {integrity: sha512-IqRuJtQff7YHHBk4G8YZ45uB9BaAGcwQeVzgj/zj8/UdOhtQpEIupUhSk8dys6spFIWVZVeK20CzGEnqR5SbqA==}
    dev: false

  /@emmetio/stream-reader-utils@0.1.0:
    resolution: {integrity: sha512-ZsZ2I9Vzso3Ho/pjZFsmmZ++FWeEd/txqybHTm4OgaZzdS8V9V/YYWQwg5TC38Z7uLWUV1vavpLLbjJtKubR1A==}
    dev: false

  /@emmetio/stream-reader@2.2.0:
    resolution: {integrity: sha512-fXVXEyFA5Yv3M3n8sUGT7+fvecGrZP4k6FnWWMSZVQf69kAq0LLpaBQLGcPR30m3zMmKYhECP4k/ZkzvhEW5kw==}
    dev: false

  /@emnapi/runtime@1.2.0:
    resolution: {integrity: sha512-bV21/9LQmcQeCPEg3BDFtvwL6cwiTMksYNWQQ4KOxCZikEGalWtenoZ0wCiukJINlGCIi2KXx01g4FoH/LxpzQ==}
    requiresBuild: true
    dependencies:
      tslib: 2.6.3
    dev: false
    optional: true

  /@esbuild/aix-ppc64@0.21.5:
    resolution: {integrity: sha512-1SDgH6ZSPTlggy1yI6+Dbkiz8xzpHJEVAlF/AM1tHPLsf5STom9rwtjE4hKAF20FfXXNTFqEYXyJNWh1GiZedQ==}
    engines: {node: '>=12'}
    cpu: [ppc64]
    os: [aix]
    requiresBuild: true
    optional: true

  /@esbuild/android-arm64@0.21.5:
    resolution: {integrity: sha512-c0uX9VAUBQ7dTDCjq+wdyGLowMdtR/GoC2U5IYk/7D1H1JYC0qseD7+11iMP2mRLN9RcCMRcjC4YMclCzGwS/A==}
    engines: {node: '>=12'}
    cpu: [arm64]
    os: [android]
    requiresBuild: true
    optional: true

  /@esbuild/android-arm@0.21.5:
    resolution: {integrity: sha512-vCPvzSjpPHEi1siZdlvAlsPxXl7WbOVUBBAowWug4rJHb68Ox8KualB+1ocNvT5fjv6wpkX6o/iEpbDrf68zcg==}
    engines: {node: '>=12'}
    cpu: [arm]
    os: [android]
    requiresBuild: true
    optional: true

  /@esbuild/android-x64@0.21.5:
    resolution: {integrity: sha512-D7aPRUUNHRBwHxzxRvp856rjUHRFW1SdQATKXH2hqA0kAZb1hKmi02OpYRacl0TxIGz/ZmXWlbZgjwWYaCakTA==}
    engines: {node: '>=12'}
    cpu: [x64]
    os: [android]
    requiresBuild: true
    optional: true

  /@esbuild/darwin-arm64@0.21.5:
    resolution: {integrity: sha512-DwqXqZyuk5AiWWf3UfLiRDJ5EDd49zg6O9wclZ7kUMv2WRFr4HKjXp/5t8JZ11QbQfUS6/cRCKGwYhtNAY88kQ==}
    engines: {node: '>=12'}
    cpu: [arm64]
    os: [darwin]
    requiresBuild: true
    optional: true

  /@esbuild/darwin-x64@0.21.5:
    resolution: {integrity: sha512-se/JjF8NlmKVG4kNIuyWMV/22ZaerB+qaSi5MdrXtd6R08kvs2qCN4C09miupktDitvh8jRFflwGFBQcxZRjbw==}
    engines: {node: '>=12'}
    cpu: [x64]
    os: [darwin]
    requiresBuild: true
    optional: true

  /@esbuild/freebsd-arm64@0.21.5:
    resolution: {integrity: sha512-5JcRxxRDUJLX8JXp/wcBCy3pENnCgBR9bN6JsY4OmhfUtIHe3ZW0mawA7+RDAcMLrMIZaf03NlQiX9DGyB8h4g==}
    engines: {node: '>=12'}
    cpu: [arm64]
    os: [freebsd]
    requiresBuild: true
    optional: true

  /@esbuild/freebsd-x64@0.21.5:
    resolution: {integrity: sha512-J95kNBj1zkbMXtHVH29bBriQygMXqoVQOQYA+ISs0/2l3T9/kj42ow2mpqerRBxDJnmkUDCaQT/dfNXWX/ZZCQ==}
    engines: {node: '>=12'}
    cpu: [x64]
    os: [freebsd]
    requiresBuild: true
    optional: true

  /@esbuild/linux-arm64@0.21.5:
    resolution: {integrity: sha512-ibKvmyYzKsBeX8d8I7MH/TMfWDXBF3db4qM6sy+7re0YXya+K1cem3on9XgdT2EQGMu4hQyZhan7TeQ8XkGp4Q==}
    engines: {node: '>=12'}
    cpu: [arm64]
    os: [linux]
    requiresBuild: true
    optional: true

  /@esbuild/linux-arm@0.21.5:
    resolution: {integrity: sha512-bPb5AHZtbeNGjCKVZ9UGqGwo8EUu4cLq68E95A53KlxAPRmUyYv2D6F0uUI65XisGOL1hBP5mTronbgo+0bFcA==}
    engines: {node: '>=12'}
    cpu: [arm]
    os: [linux]
    requiresBuild: true
    optional: true

  /@esbuild/linux-ia32@0.21.5:
    resolution: {integrity: sha512-YvjXDqLRqPDl2dvRODYmmhz4rPeVKYvppfGYKSNGdyZkA01046pLWyRKKI3ax8fbJoK5QbxblURkwK/MWY18Tg==}
    engines: {node: '>=12'}
    cpu: [ia32]
    os: [linux]
    requiresBuild: true
    optional: true

  /@esbuild/linux-loong64@0.21.5:
    resolution: {integrity: sha512-uHf1BmMG8qEvzdrzAqg2SIG/02+4/DHB6a9Kbya0XDvwDEKCoC8ZRWI5JJvNdUjtciBGFQ5PuBlpEOXQj+JQSg==}
    engines: {node: '>=12'}
    cpu: [loong64]
    os: [linux]
    requiresBuild: true
    optional: true

  /@esbuild/linux-mips64el@0.21.5:
    resolution: {integrity: sha512-IajOmO+KJK23bj52dFSNCMsz1QP1DqM6cwLUv3W1QwyxkyIWecfafnI555fvSGqEKwjMXVLokcV5ygHW5b3Jbg==}
    engines: {node: '>=12'}
    cpu: [mips64el]
    os: [linux]
    requiresBuild: true
    optional: true

  /@esbuild/linux-ppc64@0.21.5:
    resolution: {integrity: sha512-1hHV/Z4OEfMwpLO8rp7CvlhBDnjsC3CttJXIhBi+5Aj5r+MBvy4egg7wCbe//hSsT+RvDAG7s81tAvpL2XAE4w==}
    engines: {node: '>=12'}
    cpu: [ppc64]
    os: [linux]
    requiresBuild: true
    optional: true

  /@esbuild/linux-riscv64@0.21.5:
    resolution: {integrity: sha512-2HdXDMd9GMgTGrPWnJzP2ALSokE/0O5HhTUvWIbD3YdjME8JwvSCnNGBnTThKGEB91OZhzrJ4qIIxk/SBmyDDA==}
    engines: {node: '>=12'}
    cpu: [riscv64]
    os: [linux]
    requiresBuild: true
    optional: true

  /@esbuild/linux-s390x@0.21.5:
    resolution: {integrity: sha512-zus5sxzqBJD3eXxwvjN1yQkRepANgxE9lgOW2qLnmr8ikMTphkjgXu1HR01K4FJg8h1kEEDAqDcZQtbrRnB41A==}
    engines: {node: '>=12'}
    cpu: [s390x]
    os: [linux]
    requiresBuild: true
    optional: true

  /@esbuild/linux-x64@0.21.5:
    resolution: {integrity: sha512-1rYdTpyv03iycF1+BhzrzQJCdOuAOtaqHTWJZCWvijKD2N5Xu0TtVC8/+1faWqcP9iBCWOmjmhoH94dH82BxPQ==}
    engines: {node: '>=12'}
    cpu: [x64]
    os: [linux]
    requiresBuild: true
    optional: true

  /@esbuild/netbsd-x64@0.21.5:
    resolution: {integrity: sha512-Woi2MXzXjMULccIwMnLciyZH4nCIMpWQAs049KEeMvOcNADVxo0UBIQPfSmxB3CWKedngg7sWZdLvLczpe0tLg==}
    engines: {node: '>=12'}
    cpu: [x64]
    os: [netbsd]
    requiresBuild: true
    optional: true

  /@esbuild/openbsd-x64@0.21.5:
    resolution: {integrity: sha512-HLNNw99xsvx12lFBUwoT8EVCsSvRNDVxNpjZ7bPn947b8gJPzeHWyNVhFsaerc0n3TsbOINvRP2byTZ5LKezow==}
    engines: {node: '>=12'}
    cpu: [x64]
    os: [openbsd]
    requiresBuild: true
    optional: true

  /@esbuild/sunos-x64@0.21.5:
    resolution: {integrity: sha512-6+gjmFpfy0BHU5Tpptkuh8+uw3mnrvgs+dSPQXQOv3ekbordwnzTVEb4qnIvQcYXq6gzkyTnoZ9dZG+D4garKg==}
    engines: {node: '>=12'}
    cpu: [x64]
    os: [sunos]
    requiresBuild: true
    optional: true

  /@esbuild/win32-arm64@0.21.5:
    resolution: {integrity: sha512-Z0gOTd75VvXqyq7nsl93zwahcTROgqvuAcYDUr+vOv8uHhNSKROyU961kgtCD1e95IqPKSQKH7tBTslnS3tA8A==}
    engines: {node: '>=12'}
    cpu: [arm64]
    os: [win32]
    requiresBuild: true
    optional: true

  /@esbuild/win32-ia32@0.21.5:
    resolution: {integrity: sha512-SWXFF1CL2RVNMaVs+BBClwtfZSvDgtL//G/smwAc5oVK/UPu2Gu9tIaRgFmYFFKrmg3SyAjSrElf0TiJ1v8fYA==}
    engines: {node: '>=12'}
    cpu: [ia32]
    os: [win32]
    requiresBuild: true
    optional: true

  /@esbuild/win32-x64@0.21.5:
    resolution: {integrity: sha512-tQd/1efJuzPC6rCFwEvLtci/xNFcTZknmXs98FYDfGE4wP9ClFV98nyKrzJKVPMhdDnjzLhdUyMX4PsQAPjwIw==}
    engines: {node: '>=12'}
    cpu: [x64]
    os: [win32]
    requiresBuild: true
    optional: true

  /@eslint-community/eslint-utils@4.4.0(eslint@8.57.0):
    resolution: {integrity: sha512-1/sA4dwrzBAyeUoQ6oxahHKmrZvsnLCg4RfxW3ZFGGmQkSNQPFNLV9CUEFQP1x9EYXHTo5p6xdhZM1Ne9p/AfA==}
    engines: {node: ^12.22.0 || ^14.17.0 || >=16.0.0}
    peerDependencies:
      eslint: ^6.0.0 || ^7.0.0 || >=8.0.0
    dependencies:
      eslint: 8.57.0
      eslint-visitor-keys: 3.4.3
    dev: true

  /@eslint-community/regexpp@4.11.0:
    resolution: {integrity: sha512-G/M/tIiMrTAxEWRfLfQJMmGNX28IxBg4PBz8XqQhqUHLFI6TL2htpIB1iQCj144V5ee/JaKyT9/WZ0MGZWfA7A==}
    engines: {node: ^12.0.0 || ^14.0.0 || >=16.0.0}
    dev: true

  /@eslint/eslintrc@2.1.4:
    resolution: {integrity: sha512-269Z39MS6wVJtsoUl10L60WdkhJVdPG24Q4eZTH3nnF6lpvSShEK3wQjDX9JRWAUPvPh7COouPpU9IrqaZFvtQ==}
    engines: {node: ^12.22.0 || ^14.17.0 || >=16.0.0}
    dependencies:
      ajv: 6.12.6
      debug: 4.3.5
      espree: 9.6.1
      globals: 13.24.0
      ignore: 5.3.1
      import-fresh: 3.3.0
      js-yaml: 4.1.0
      minimatch: 3.1.2
      strip-json-comments: 3.1.1
    transitivePeerDependencies:
      - supports-color
    dev: true

  /@eslint/js@8.57.0:
    resolution: {integrity: sha512-Ys+3g2TaW7gADOJzPt83SJtCDhMjndcDMFVQ/Tj9iA1BfJzFKD9mAUXT3OenpuPHbI6P/myECxRJrofUsDx/5g==}
    engines: {node: ^12.22.0 || ^14.17.0 || >=16.0.0}
    dev: true

  /@expressive-code/core@0.35.3:
    resolution: {integrity: sha512-SYamcarAjufYhbuK/kfvJSvAXLsfnM7DKc78R7Dq4B73R5bKQK2m5zR0l57tXr4yp2C5Z8lu5xZncdwWxcmPdg==}
    dependencies:
      '@ctrl/tinycolor': 4.1.0
      hast-util-select: 6.0.2
      hast-util-to-html: 9.0.1
      hast-util-to-text: 4.0.2
      hastscript: 9.0.0
      postcss: 8.4.39
      postcss-nested: 6.0.1(postcss@8.4.39)
      unist-util-visit: 5.0.0
      unist-util-visit-parents: 6.0.1
    dev: false

  /@expressive-code/plugin-frames@0.35.3:
    resolution: {integrity: sha512-QYytMq6IsaHgTofQ5b6d+CnbxkqLdikSF2hC+IL/ZZwPYHYZoUlmjIwmJZhY4/hHqJGELrtZsyVdlt06RntgmA==}
    dependencies:
      '@expressive-code/core': 0.35.3
    dev: false

  /@expressive-code/plugin-shiki@0.35.3:
    resolution: {integrity: sha512-aFQBPepv0zhVXqJFAvfQ4vXYv/meJKiqmEEKSxdjAfwXllIV49PDlnGEXmbGYjR4hUQQjbfDgzAbrbfePc3YVQ==}
    dependencies:
      '@expressive-code/core': 0.35.3
      shiki: 1.10.3
    dev: false

  /@expressive-code/plugin-text-markers@0.35.3:
    resolution: {integrity: sha512-gDdnQrfDRXw5Y+PKHJDkpAUdf2pthYOthGcgy3JB8GOTQ3EL1h+755Ct/bGc4MR6jn+dgnQP47uHMWQaccvN6Q==}
    dependencies:
      '@expressive-code/core': 0.35.3
    dev: false

  /@fastify/busboy@2.1.1:
    resolution: {integrity: sha512-vBZP4NlzfOlerQTnba4aqZoMhE/a9HY7HRqoOPaETQcSQuWEIyZMHGfVu6w9wGtGK5fED5qRs2DteVCjOH60sA==}
    engines: {node: '>=14'}
    dev: true

  /@floating-ui/core@1.6.4:
    resolution: {integrity: sha512-a4IowK4QkXl4SCWTGUR0INAfEOX3wtsYw3rKK5InQEHMGObkR8Xk44qYQD9P4r6HHw0iIfK6GUKECmY8sTkqRA==}
    dependencies:
      '@floating-ui/utils': 0.2.4
    dev: false

  /@floating-ui/dom@1.6.7:
    resolution: {integrity: sha512-wmVfPG5o2xnKDU4jx/m4w5qva9FWHcnZ8BvzEe90D/RpwsJaTAVYPEPdQ8sbr/N8zZTAHlZUTQdqg8ZUbzHmng==}
    dependencies:
      '@floating-ui/core': 1.6.4
      '@floating-ui/utils': 0.2.4
    dev: false

  /@floating-ui/react-dom@2.1.1(react-dom@18.3.0-canary-47beb96cc-20240222)(react@18.3.0-canary-47beb96cc-20240222):
    resolution: {integrity: sha512-4h84MJt3CHrtG18mGsXuLCHMrug49d7DFkU0RMIyshRveBeyV2hmV/pDaF2Uxtu8kgq5r46llp5E5FQiR0K2Yg==}
    peerDependencies:
      react: '>=16.8.0'
      react-dom: '>=16.8.0'
    dependencies:
      '@floating-ui/dom': 1.6.7
      react: 18.3.0-canary-47beb96cc-20240222
      react-dom: 18.3.0-canary-47beb96cc-20240222(react@18.3.0-canary-47beb96cc-20240222)
    dev: false

  /@floating-ui/utils@0.2.4:
    resolution: {integrity: sha512-dWO2pw8hhi+WrXq1YJy2yCuWoL20PddgGaqTgVe4cOS9Q6qklXCiA1tJEqX6BEwRNSCP84/afac9hd4MS+zEUA==}
    dev: false

  /@humanwhocodes/config-array@0.11.14:
    resolution: {integrity: sha512-3T8LkOmg45BV5FICb15QQMsyUSWrQ8AygVfC7ZG32zOalnqrilm018ZVCw0eapXux8FtA33q8PSRSstjee3jSg==}
    engines: {node: '>=10.10.0'}
    deprecated: Use @eslint/config-array instead
    dependencies:
      '@humanwhocodes/object-schema': 2.0.3
      debug: 4.3.5
      minimatch: 3.1.2
    transitivePeerDependencies:
      - supports-color
    dev: true

  /@humanwhocodes/module-importer@1.0.1:
    resolution: {integrity: sha512-bxveV4V8v5Yb4ncFTT3rPSgZBOpCkjfK0y4oVVVJwIuDVBRMDXrPyXRL988i5ap9m9bnyEEjWfm5WkBmtffLfA==}
    engines: {node: '>=12.22'}
    dev: true

  /@humanwhocodes/object-schema@2.0.3:
    resolution: {integrity: sha512-93zYdMES/c1D69yZiKDBj0V24vqNzB/koF26KPaagAfd3P/4gUlh3Dys5ogAK+Exi9QyzlD8x/08Zt7wIKcDcA==}
    deprecated: Use @eslint/object-schema instead
    dev: true

  /@img/sharp-darwin-arm64@0.33.4:
    resolution: {integrity: sha512-p0suNqXufJs9t3RqLBO6vvrgr5OhgbWp76s5gTRvdmxmuv9E1rcaqGUsl3l4mKVmXPkTkTErXediAui4x+8PSA==}
    engines: {glibc: '>=2.26', node: ^18.17.0 || ^20.3.0 || >=21.0.0, npm: '>=9.6.5', pnpm: '>=7.1.0', yarn: '>=3.2.0'}
    cpu: [arm64]
    os: [darwin]
    requiresBuild: true
    optionalDependencies:
      '@img/sharp-libvips-darwin-arm64': 1.0.2
    dev: false
    optional: true

  /@img/sharp-darwin-x64@0.33.4:
    resolution: {integrity: sha512-0l7yRObwtTi82Z6ebVI2PnHT8EB2NxBgpK2MiKJZJ7cz32R4lxd001ecMhzzsZig3Yv9oclvqqdV93jo9hy+Dw==}
    engines: {glibc: '>=2.26', node: ^18.17.0 || ^20.3.0 || >=21.0.0, npm: '>=9.6.5', pnpm: '>=7.1.0', yarn: '>=3.2.0'}
    cpu: [x64]
    os: [darwin]
    requiresBuild: true
    optionalDependencies:
      '@img/sharp-libvips-darwin-x64': 1.0.2
    dev: false
    optional: true

  /@img/sharp-libvips-darwin-arm64@1.0.2:
    resolution: {integrity: sha512-tcK/41Rq8IKlSaKRCCAuuY3lDJjQnYIW1UXU1kxcEKrfL8WR7N6+rzNoOxoQRJWTAECuKwgAHnPvqXGN8XfkHA==}
    engines: {macos: '>=11', npm: '>=9.6.5', pnpm: '>=7.1.0', yarn: '>=3.2.0'}
    cpu: [arm64]
    os: [darwin]
    requiresBuild: true
    dev: false
    optional: true

  /@img/sharp-libvips-darwin-x64@1.0.2:
    resolution: {integrity: sha512-Ofw+7oaWa0HiiMiKWqqaZbaYV3/UGL2wAPeLuJTx+9cXpCRdvQhCLG0IH8YGwM0yGWGLpsF4Su9vM1o6aer+Fw==}
    engines: {macos: '>=10.13', npm: '>=9.6.5', pnpm: '>=7.1.0', yarn: '>=3.2.0'}
    cpu: [x64]
    os: [darwin]
    requiresBuild: true
    dev: false
    optional: true

  /@img/sharp-libvips-linux-arm64@1.0.2:
    resolution: {integrity: sha512-x7kCt3N00ofFmmkkdshwj3vGPCnmiDh7Gwnd4nUwZln2YjqPxV1NlTyZOvoDWdKQVDL911487HOueBvrpflagw==}
    engines: {glibc: '>=2.26', npm: '>=9.6.5', pnpm: '>=7.1.0', yarn: '>=3.2.0'}
    cpu: [arm64]
    os: [linux]
    requiresBuild: true
    dev: false
    optional: true

  /@img/sharp-libvips-linux-arm@1.0.2:
    resolution: {integrity: sha512-iLWCvrKgeFoglQxdEwzu1eQV04o8YeYGFXtfWU26Zr2wWT3q3MTzC+QTCO3ZQfWd3doKHT4Pm2kRmLbupT+sZw==}
    engines: {glibc: '>=2.28', npm: '>=9.6.5', pnpm: '>=7.1.0', yarn: '>=3.2.0'}
    cpu: [arm]
    os: [linux]
    requiresBuild: true
    dev: false
    optional: true

  /@img/sharp-libvips-linux-s390x@1.0.2:
    resolution: {integrity: sha512-cmhQ1J4qVhfmS6szYW7RT+gLJq9dH2i4maq+qyXayUSn9/3iY2ZeWpbAgSpSVbV2E1JUL2Gg7pwnYQ1h8rQIog==}
    engines: {glibc: '>=2.28', npm: '>=9.6.5', pnpm: '>=7.1.0', yarn: '>=3.2.0'}
    cpu: [s390x]
    os: [linux]
    requiresBuild: true
    dev: false
    optional: true

  /@img/sharp-libvips-linux-x64@1.0.2:
    resolution: {integrity: sha512-E441q4Qdb+7yuyiADVi5J+44x8ctlrqn8XgkDTwr4qPJzWkaHwD489iZ4nGDgcuya4iMN3ULV6NwbhRZJ9Z7SQ==}
    engines: {glibc: '>=2.26', npm: '>=9.6.5', pnpm: '>=7.1.0', yarn: '>=3.2.0'}
    cpu: [x64]
    os: [linux]
    requiresBuild: true
    dev: false
    optional: true

  /@img/sharp-libvips-linuxmusl-arm64@1.0.2:
    resolution: {integrity: sha512-3CAkndNpYUrlDqkCM5qhksfE+qSIREVpyoeHIU6jd48SJZViAmznoQQLAv4hVXF7xyUB9zf+G++e2v1ABjCbEQ==}
    engines: {musl: '>=1.2.2', npm: '>=9.6.5', pnpm: '>=7.1.0', yarn: '>=3.2.0'}
    cpu: [arm64]
    os: [linux]
    requiresBuild: true
    dev: false
    optional: true

  /@img/sharp-libvips-linuxmusl-x64@1.0.2:
    resolution: {integrity: sha512-VI94Q6khIHqHWNOh6LLdm9s2Ry4zdjWJwH56WoiJU7NTeDwyApdZZ8c+SADC8OH98KWNQXnE01UdJ9CSfZvwZw==}
    engines: {musl: '>=1.2.2', npm: '>=9.6.5', pnpm: '>=7.1.0', yarn: '>=3.2.0'}
    cpu: [x64]
    os: [linux]
    requiresBuild: true
    dev: false
    optional: true

  /@img/sharp-linux-arm64@0.33.4:
    resolution: {integrity: sha512-2800clwVg1ZQtxwSoTlHvtm9ObgAax7V6MTAB/hDT945Tfyy3hVkmiHpeLPCKYqYR1Gcmv1uDZ3a4OFwkdBL7Q==}
    engines: {glibc: '>=2.26', node: ^18.17.0 || ^20.3.0 || >=21.0.0, npm: '>=9.6.5', pnpm: '>=7.1.0', yarn: '>=3.2.0'}
    cpu: [arm64]
    os: [linux]
    requiresBuild: true
    optionalDependencies:
      '@img/sharp-libvips-linux-arm64': 1.0.2
    dev: false
    optional: true

  /@img/sharp-linux-arm@0.33.4:
    resolution: {integrity: sha512-RUgBD1c0+gCYZGCCe6mMdTiOFS0Zc/XrN0fYd6hISIKcDUbAW5NtSQW9g/powkrXYm6Vzwd6y+fqmExDuCdHNQ==}
    engines: {glibc: '>=2.28', node: ^18.17.0 || ^20.3.0 || >=21.0.0, npm: '>=9.6.5', pnpm: '>=7.1.0', yarn: '>=3.2.0'}
    cpu: [arm]
    os: [linux]
    requiresBuild: true
    optionalDependencies:
      '@img/sharp-libvips-linux-arm': 1.0.2
    dev: false
    optional: true

  /@img/sharp-linux-s390x@0.33.4:
    resolution: {integrity: sha512-h3RAL3siQoyzSoH36tUeS0PDmb5wINKGYzcLB5C6DIiAn2F3udeFAum+gj8IbA/82+8RGCTn7XW8WTFnqag4tQ==}
    engines: {glibc: '>=2.31', node: ^18.17.0 || ^20.3.0 || >=21.0.0, npm: '>=9.6.5', pnpm: '>=7.1.0', yarn: '>=3.2.0'}
    cpu: [s390x]
    os: [linux]
    requiresBuild: true
    optionalDependencies:
      '@img/sharp-libvips-linux-s390x': 1.0.2
    dev: false
    optional: true

  /@img/sharp-linux-x64@0.33.4:
    resolution: {integrity: sha512-GoR++s0XW9DGVi8SUGQ/U4AeIzLdNjHka6jidVwapQ/JebGVQIpi52OdyxCNVRE++n1FCLzjDovJNozif7w/Aw==}
    engines: {glibc: '>=2.26', node: ^18.17.0 || ^20.3.0 || >=21.0.0, npm: '>=9.6.5', pnpm: '>=7.1.0', yarn: '>=3.2.0'}
    cpu: [x64]
    os: [linux]
    requiresBuild: true
    optionalDependencies:
      '@img/sharp-libvips-linux-x64': 1.0.2
    dev: false
    optional: true

  /@img/sharp-linuxmusl-arm64@0.33.4:
    resolution: {integrity: sha512-nhr1yC3BlVrKDTl6cO12gTpXMl4ITBUZieehFvMntlCXFzH2bvKG76tBL2Y/OqhupZt81pR7R+Q5YhJxW0rGgQ==}
    engines: {musl: '>=1.2.2', node: ^18.17.0 || ^20.3.0 || >=21.0.0, npm: '>=9.6.5', pnpm: '>=7.1.0', yarn: '>=3.2.0'}
    cpu: [arm64]
    os: [linux]
    requiresBuild: true
    optionalDependencies:
      '@img/sharp-libvips-linuxmusl-arm64': 1.0.2
    dev: false
    optional: true

  /@img/sharp-linuxmusl-x64@0.33.4:
    resolution: {integrity: sha512-uCPTku0zwqDmZEOi4ILyGdmW76tH7dm8kKlOIV1XC5cLyJ71ENAAqarOHQh0RLfpIpbV5KOpXzdU6XkJtS0daw==}
    engines: {musl: '>=1.2.2', node: ^18.17.0 || ^20.3.0 || >=21.0.0, npm: '>=9.6.5', pnpm: '>=7.1.0', yarn: '>=3.2.0'}
    cpu: [x64]
    os: [linux]
    requiresBuild: true
    optionalDependencies:
      '@img/sharp-libvips-linuxmusl-x64': 1.0.2
    dev: false
    optional: true

  /@img/sharp-wasm32@0.33.4:
    resolution: {integrity: sha512-Bmmauh4sXUsUqkleQahpdNXKvo+wa1V9KhT2pDA4VJGKwnKMJXiSTGphn0gnJrlooda0QxCtXc6RX1XAU6hMnQ==}
    engines: {node: ^18.17.0 || ^20.3.0 || >=21.0.0, npm: '>=9.6.5', pnpm: '>=7.1.0', yarn: '>=3.2.0'}
    cpu: [wasm32]
    requiresBuild: true
    dependencies:
      '@emnapi/runtime': 1.2.0
    dev: false
    optional: true

  /@img/sharp-win32-ia32@0.33.4:
    resolution: {integrity: sha512-99SJ91XzUhYHbx7uhK3+9Lf7+LjwMGQZMDlO/E/YVJ7Nc3lyDFZPGhjwiYdctoH2BOzW9+TnfqcaMKt0jHLdqw==}
    engines: {node: ^18.17.0 || ^20.3.0 || >=21.0.0, npm: '>=9.6.5', pnpm: '>=7.1.0', yarn: '>=3.2.0'}
    cpu: [ia32]
    os: [win32]
    requiresBuild: true
    dev: false
    optional: true

  /@img/sharp-win32-x64@0.33.4:
    resolution: {integrity: sha512-3QLocdTRVIrFNye5YocZl+KKpYKP+fksi1QhmOArgx7GyhIbQp/WrJRu176jm8IxromS7RIkzMiMINVdBtC8Aw==}
    engines: {node: ^18.17.0 || ^20.3.0 || >=21.0.0, npm: '>=9.6.5', pnpm: '>=7.1.0', yarn: '>=3.2.0'}
    cpu: [x64]
    os: [win32]
    requiresBuild: true
    dev: false
    optional: true

  /@isaacs/cliui@8.0.2:
    resolution: {integrity: sha512-O8jcjabXaleOG9DQ0+ARXWZBTfnP4WNAqzuiJK7ll44AmxGKv/J2M4TPjxjY3znBCfvBXFzucm1twdyFybFqEA==}
    engines: {node: '>=12'}
    dependencies:
      string-width: 5.1.2
      string-width-cjs: /string-width@4.2.3
      strip-ansi: 7.1.0
      strip-ansi-cjs: /strip-ansi@6.0.1
      wrap-ansi: 8.1.0
      wrap-ansi-cjs: /wrap-ansi@7.0.0

  /@jridgewell/gen-mapping@0.3.5:
    resolution: {integrity: sha512-IzL8ZoEDIBRWEzlCcRhOaCupYyN5gdIK+Q6fbFdPDg6HqX6jpkItn7DFIpW9LQzXG6Df9sA7+OKnq0qlz/GaQg==}
    engines: {node: '>=6.0.0'}
    dependencies:
      '@jridgewell/set-array': 1.2.1
      '@jridgewell/sourcemap-codec': 1.5.0
      '@jridgewell/trace-mapping': 0.3.25

  /@jridgewell/resolve-uri@3.1.2:
    resolution: {integrity: sha512-bRISgCIjP20/tbWSPWMEi54QVPRZExkuD9lJL+UIxUKtwVJA8wW1Trb1jMs1RFXo1CBTNZ/5hpC9QvmKWdopKw==}
    engines: {node: '>=6.0.0'}

  /@jridgewell/set-array@1.2.1:
    resolution: {integrity: sha512-R8gLRTZeyp03ymzP/6Lil/28tGeGEzhx1q2k703KGWRAI1VdvPIXdG70VJc2pAMw3NA6JKL5hhFu1sJX0Mnn/A==}
    engines: {node: '>=6.0.0'}

  /@jridgewell/sourcemap-codec@1.5.0:
    resolution: {integrity: sha512-gv3ZRaISU3fjPAgNsriBRqGWQL6quFx04YMPW/zD8XMLsU32mhCCbfbO6KZFLjvYpCZ8zyDEgqsgf+PwPaM7GQ==}

  /@jridgewell/trace-mapping@0.3.25:
    resolution: {integrity: sha512-vNk6aEwybGtawWmy/PzwnGDOjCkLWSD2wqvjGGAgOAwCGWySYXfYoxt00IJkTF+8Lb57DwOb3Aa0o9CApepiYQ==}
    dependencies:
      '@jridgewell/resolve-uri': 3.1.2
      '@jridgewell/sourcemap-codec': 1.5.0

  /@mdx-js/mdx@3.0.1:
    resolution: {integrity: sha512-eIQ4QTrOWyL3LWEe/bu6Taqzq2HQvHcyTMaOrI95P2/LmJE7AsfPfgJGuFLPVqBUE1BC1rik3VIhU+s9u72arA==}
    dependencies:
      '@types/estree': 1.0.5
      '@types/estree-jsx': 1.0.5
      '@types/hast': 3.0.4
      '@types/mdx': 2.0.13
      collapse-white-space: 2.1.0
      devlop: 1.1.0
      estree-util-build-jsx: 3.0.1
      estree-util-is-identifier-name: 3.0.0
      estree-util-to-js: 2.0.0
      estree-walker: 3.0.3
      hast-util-to-estree: 3.1.0
      hast-util-to-jsx-runtime: 2.3.0
      markdown-extensions: 2.0.0
      periscopic: 3.1.0
      remark-mdx: 3.0.1
      remark-parse: 11.0.0
      remark-rehype: 11.1.0
      source-map: 0.7.4
      unified: 11.0.5
      unist-util-position-from-estree: 2.0.0
      unist-util-stringify-position: 4.0.0
      unist-util-visit: 5.0.0
      vfile: 6.0.2
    transitivePeerDependencies:
      - supports-color
    dev: false

  /@nodelib/fs.scandir@2.1.5:
    resolution: {integrity: sha512-vq24Bq3ym5HEQm2NKCr3yXDwjc7vTsEThRDnkp2DK9p1uqLR+DHurm/NOTo0KG7HYHU7eppKZj3MyqYuMBf62g==}
    engines: {node: '>= 8'}
    dependencies:
      '@nodelib/fs.stat': 2.0.5
      run-parallel: 1.2.0

  /@nodelib/fs.stat@2.0.5:
    resolution: {integrity: sha512-RkhPPp2zrqDAQA/2jNhnztcPAlv64XdhIp7a7454A5ovI7Bukxgt7MX7udwAu3zg1DcpPU0rz3VV1SeaqvY4+A==}
    engines: {node: '>= 8'}

  /@nodelib/fs.walk@1.2.8:
    resolution: {integrity: sha512-oGB+UxlgWcgQkgwo8GcEGwemoTFt3FIO9ababBmaGwXIoBKZ+GTy0pP185beGg7Llih/NSHSV2XAs1lnznocSg==}
    engines: {node: '>= 8'}
    dependencies:
      '@nodelib/fs.scandir': 2.1.5
      fastq: 1.17.1

  /@pagefind/darwin-arm64@1.1.0:
    resolution: {integrity: sha512-SLsXNLtSilGZjvqis8sX42fBWsWAVkcDh1oerxwqbac84HbiwxpxOC2jm8hRwcR0Z55HPZPWO77XeRix/8GwTg==}
    cpu: [arm64]
    os: [darwin]
    requiresBuild: true
    dev: false
    optional: true

  /@pagefind/darwin-x64@1.1.0:
    resolution: {integrity: sha512-QjQSE/L5oS1C8N8GdljGaWtjCBMgMtfrPAoiCmINTu9Y9dp0ggAyXvF8K7Qg3VyIMYJ6v8vg2PN7Z3b+AaAqUA==}
    cpu: [x64]
    os: [darwin]
    requiresBuild: true
    dev: false
    optional: true

  /@pagefind/default-ui@1.1.0:
    resolution: {integrity: sha512-+XiAJAK++C64nQcD7s3Prdmd5S92lT05fwjOxm0L1jj80jbL+tmvcqkkFnPpoqhnicIPgcAX/Y5W0HRZnBt35w==}
    dev: false

  /@pagefind/linux-arm64@1.1.0:
    resolution: {integrity: sha512-8zjYCa2BtNEL7KnXtysPtBELCyv5DSQ4yHeK/nsEq6w4ToAMTBl0K06khqxdSGgjMSwwrxvLzq3so0LC5Q14dA==}
    cpu: [arm64]
    os: [linux]
    requiresBuild: true
    dev: false
    optional: true

  /@pagefind/linux-x64@1.1.0:
    resolution: {integrity: sha512-4lsg6VB7A6PWTwaP8oSmXV4O9H0IHX7AlwTDcfyT+YJo/sPXOVjqycD5cdBgqNLfUk8B9bkWcTDCRmJbHrKeCw==}
    cpu: [x64]
    os: [linux]
    requiresBuild: true
    dev: false
    optional: true

  /@pagefind/windows-x64@1.1.0:
    resolution: {integrity: sha512-OboCM76BcMKT9IoSfZuFhiqMRgTde8x4qDDvKulFmycgiJrlL5WnIqBHJLQxZq+o2KyZpoHF97iwsGAm8c32sQ==}
    cpu: [x64]
    os: [win32]
    requiresBuild: true
    dev: false
    optional: true

  /@pkgjs/parseargs@0.11.0:
    resolution: {integrity: sha512-+1VkjdD0QBLPodGrJUeqarH8VAIvQODIbwh9XpP5Syisf7YoQgsJKPNFoqqLQlu+VQ/tVSshMR6loPMn8U+dPg==}
    engines: {node: '>=14'}
    requiresBuild: true
    optional: true

  /@radix-ui/colors@3.0.0:
    resolution: {integrity: sha512-FUOsGBkHrYJwCSEtWRCIfQbZG7q1e6DgxCIOe1SUQzDe/7rXXeA47s8yCn6fuTNQAj1Zq4oTFi9Yjp3wzElcxg==}
    dev: false

  /@radix-ui/number@1.1.0:
    resolution: {integrity: sha512-V3gRzhVNU1ldS5XhAPTom1fOIo4ccrjjJgmE+LI2h/WaFpHmx0MQApT+KZHnx8abG6Avtfcz4WoEciMnpFT3HQ==}
    dev: false

  /@radix-ui/primitive@1.0.1:
    resolution: {integrity: sha512-yQ8oGX2GVsEYMWGxcovu1uGWPCxV5BFfeeYxqPmuAzUyLT9qmaMXSAhXpb0WrspIeqYzdJpkh2vHModJPgRIaw==}
    dependencies:
      '@babel/runtime': 7.24.7
    dev: false

  /@radix-ui/primitive@1.1.0:
    resolution: {integrity: sha512-4Z8dn6Upk0qk4P74xBhZ6Hd/w0mPEzOOLxy4xiPXOXqjF7jZS0VAKk7/x/H6FyY2zCkYJqePf1G5KmkmNJ4RBA==}
    dev: false

  /@radix-ui/react-accessible-icon@1.1.0(@types/react-dom@18.3.0)(@types/react@18.3.3)(react-dom@18.3.0-canary-47beb96cc-20240222)(react@18.3.0-canary-47beb96cc-20240222):
    resolution: {integrity: sha512-i9Zg4NOSXlfUva0agzI2DjWrvFJm9uO4L6CMW7nmMa5CIOOX/Yin894W7WwjodFQWPwe5kmAJ4JF33R8slKI2g==}
    peerDependencies:
      '@types/react': '*'
      '@types/react-dom': '*'
      react: ^16.8 || ^17.0 || ^18.0 || ^19.0 || ^19.0.0-rc
      react-dom: ^16.8 || ^17.0 || ^18.0 || ^19.0 || ^19.0.0-rc
    peerDependenciesMeta:
      '@types/react':
        optional: true
      '@types/react-dom':
        optional: true
    dependencies:
      '@radix-ui/react-visually-hidden': 1.1.0(@types/react-dom@18.3.0)(@types/react@18.3.3)(react-dom@18.3.0-canary-47beb96cc-20240222)(react@18.3.0-canary-47beb96cc-20240222)
      '@types/react': 18.3.3
      '@types/react-dom': 18.3.0
      react: 18.3.0-canary-47beb96cc-20240222
      react-dom: 18.3.0-canary-47beb96cc-20240222(react@18.3.0-canary-47beb96cc-20240222)
    dev: false

  /@radix-ui/react-alert-dialog@1.1.1(@types/react-dom@18.3.0)(@types/react@18.3.3)(react-dom@18.3.0-canary-47beb96cc-20240222)(react@18.3.0-canary-47beb96cc-20240222):
    resolution: {integrity: sha512-wmCoJwj7byuVuiLKqDLlX7ClSUU0vd9sdCeM+2Ls+uf13+cpSJoMgwysHq1SGVVkJj5Xn0XWi1NoRCdkMpr6Mw==}
    peerDependencies:
      '@types/react': '*'
      '@types/react-dom': '*'
      react: ^16.8 || ^17.0 || ^18.0 || ^19.0 || ^19.0.0-rc
      react-dom: ^16.8 || ^17.0 || ^18.0 || ^19.0 || ^19.0.0-rc
    peerDependenciesMeta:
      '@types/react':
        optional: true
      '@types/react-dom':
        optional: true
    dependencies:
      '@radix-ui/primitive': 1.1.0
      '@radix-ui/react-compose-refs': 1.1.0(@types/react@18.3.3)(react@18.3.0-canary-47beb96cc-20240222)
      '@radix-ui/react-context': 1.1.0(@types/react@18.3.3)(react@18.3.0-canary-47beb96cc-20240222)
      '@radix-ui/react-dialog': 1.1.1(@types/react-dom@18.3.0)(@types/react@18.3.3)(react-dom@18.3.0-canary-47beb96cc-20240222)(react@18.3.0-canary-47beb96cc-20240222)
      '@radix-ui/react-primitive': 2.0.0(@types/react-dom@18.3.0)(@types/react@18.3.3)(react-dom@18.3.0-canary-47beb96cc-20240222)(react@18.3.0-canary-47beb96cc-20240222)
      '@radix-ui/react-slot': 1.1.0(@types/react@18.3.3)(react@18.3.0-canary-47beb96cc-20240222)
      '@types/react': 18.3.3
      '@types/react-dom': 18.3.0
      react: 18.3.0-canary-47beb96cc-20240222
      react-dom: 18.3.0-canary-47beb96cc-20240222(react@18.3.0-canary-47beb96cc-20240222)
    dev: false

  /@radix-ui/react-arrow@1.1.0(@types/react-dom@18.3.0)(@types/react@18.3.3)(react-dom@18.3.0-canary-47beb96cc-20240222)(react@18.3.0-canary-47beb96cc-20240222):
    resolution: {integrity: sha512-FmlW1rCg7hBpEBwFbjHwCW6AmWLQM6g/v0Sn8XbP9NvmSZ2San1FpQeyPtufzOMSIx7Y4dzjlHoifhp+7NkZhw==}
    peerDependencies:
      '@types/react': '*'
      '@types/react-dom': '*'
      react: ^16.8 || ^17.0 || ^18.0 || ^19.0 || ^19.0.0-rc
      react-dom: ^16.8 || ^17.0 || ^18.0 || ^19.0 || ^19.0.0-rc
    peerDependenciesMeta:
      '@types/react':
        optional: true
      '@types/react-dom':
        optional: true
    dependencies:
      '@radix-ui/react-primitive': 2.0.0(@types/react-dom@18.3.0)(@types/react@18.3.3)(react-dom@18.3.0-canary-47beb96cc-20240222)(react@18.3.0-canary-47beb96cc-20240222)
      '@types/react': 18.3.3
      '@types/react-dom': 18.3.0
      react: 18.3.0-canary-47beb96cc-20240222
      react-dom: 18.3.0-canary-47beb96cc-20240222(react@18.3.0-canary-47beb96cc-20240222)
    dev: false

  /@radix-ui/react-aspect-ratio@1.1.0(@types/react-dom@18.3.0)(@types/react@18.3.3)(react-dom@18.3.0-canary-47beb96cc-20240222)(react@18.3.0-canary-47beb96cc-20240222):
    resolution: {integrity: sha512-dP87DM/Y7jFlPgUZTlhx6FF5CEzOiaxp2rBCKlaXlpH5Ip/9Fg5zZ9lDOQ5o/MOfUlf36eak14zoWYpgcgGoOg==}
    peerDependencies:
      '@types/react': '*'
      '@types/react-dom': '*'
      react: ^16.8 || ^17.0 || ^18.0 || ^19.0 || ^19.0.0-rc
      react-dom: ^16.8 || ^17.0 || ^18.0 || ^19.0 || ^19.0.0-rc
    peerDependenciesMeta:
      '@types/react':
        optional: true
      '@types/react-dom':
        optional: true
    dependencies:
      '@radix-ui/react-primitive': 2.0.0(@types/react-dom@18.3.0)(@types/react@18.3.3)(react-dom@18.3.0-canary-47beb96cc-20240222)(react@18.3.0-canary-47beb96cc-20240222)
      '@types/react': 18.3.3
      '@types/react-dom': 18.3.0
      react: 18.3.0-canary-47beb96cc-20240222
      react-dom: 18.3.0-canary-47beb96cc-20240222(react@18.3.0-canary-47beb96cc-20240222)
    dev: false

  /@radix-ui/react-avatar@1.1.0(@types/react-dom@18.3.0)(@types/react@18.3.3)(react-dom@18.3.0-canary-47beb96cc-20240222)(react@18.3.0-canary-47beb96cc-20240222):
    resolution: {integrity: sha512-Q/PbuSMk/vyAd/UoIShVGZ7StHHeRFYU7wXmi5GV+8cLXflZAEpHL/F697H1klrzxKXNtZ97vWiC0q3RKUH8UA==}
    peerDependencies:
      '@types/react': '*'
      '@types/react-dom': '*'
      react: ^16.8 || ^17.0 || ^18.0 || ^19.0 || ^19.0.0-rc
      react-dom: ^16.8 || ^17.0 || ^18.0 || ^19.0 || ^19.0.0-rc
    peerDependenciesMeta:
      '@types/react':
        optional: true
      '@types/react-dom':
        optional: true
    dependencies:
      '@radix-ui/react-context': 1.1.0(@types/react@18.3.3)(react@18.3.0-canary-47beb96cc-20240222)
      '@radix-ui/react-primitive': 2.0.0(@types/react-dom@18.3.0)(@types/react@18.3.3)(react-dom@18.3.0-canary-47beb96cc-20240222)(react@18.3.0-canary-47beb96cc-20240222)
      '@radix-ui/react-use-callback-ref': 1.1.0(@types/react@18.3.3)(react@18.3.0-canary-47beb96cc-20240222)
      '@radix-ui/react-use-layout-effect': 1.1.0(@types/react@18.3.3)(react@18.3.0-canary-47beb96cc-20240222)
      '@types/react': 18.3.3
      '@types/react-dom': 18.3.0
      react: 18.3.0-canary-47beb96cc-20240222
      react-dom: 18.3.0-canary-47beb96cc-20240222(react@18.3.0-canary-47beb96cc-20240222)
    dev: false

  /@radix-ui/react-checkbox@1.1.0(@types/react-dom@18.3.0)(@types/react@18.3.3)(react-dom@18.3.0-canary-47beb96cc-20240222)(react@18.3.0-canary-47beb96cc-20240222):
    resolution: {integrity: sha512-3+kSzVfMONtP3B6CvaOrXLVTyGYws7tGmG5kOY0AfyH9sexkLytIwciNwjZhY0RoGOEbxI7bMS21XYB8H5itWQ==}
    peerDependencies:
      '@types/react': '*'
      '@types/react-dom': '*'
      react: ^16.8 || ^17.0 || ^18.0 || ^19.0 || ^19.0.0-rc
      react-dom: ^16.8 || ^17.0 || ^18.0 || ^19.0 || ^19.0.0-rc
    peerDependenciesMeta:
      '@types/react':
        optional: true
      '@types/react-dom':
        optional: true
    dependencies:
      '@radix-ui/primitive': 1.1.0
      '@radix-ui/react-compose-refs': 1.1.0(@types/react@18.3.3)(react@18.3.0-canary-47beb96cc-20240222)
      '@radix-ui/react-context': 1.1.0(@types/react@18.3.3)(react@18.3.0-canary-47beb96cc-20240222)
      '@radix-ui/react-presence': 1.1.0(@types/react-dom@18.3.0)(@types/react@18.3.3)(react-dom@18.3.0-canary-47beb96cc-20240222)(react@18.3.0-canary-47beb96cc-20240222)
      '@radix-ui/react-primitive': 2.0.0(@types/react-dom@18.3.0)(@types/react@18.3.3)(react-dom@18.3.0-canary-47beb96cc-20240222)(react@18.3.0-canary-47beb96cc-20240222)
      '@radix-ui/react-use-controllable-state': 1.1.0(@types/react@18.3.3)(react@18.3.0-canary-47beb96cc-20240222)
      '@radix-ui/react-use-previous': 1.1.0(@types/react@18.3.3)(react@18.3.0-canary-47beb96cc-20240222)
      '@radix-ui/react-use-size': 1.1.0(@types/react@18.3.3)(react@18.3.0-canary-47beb96cc-20240222)
      '@types/react': 18.3.3
      '@types/react-dom': 18.3.0
      react: 18.3.0-canary-47beb96cc-20240222
      react-dom: 18.3.0-canary-47beb96cc-20240222(react@18.3.0-canary-47beb96cc-20240222)
    dev: false

  /@radix-ui/react-collection@1.1.0(@types/react-dom@18.3.0)(@types/react@18.3.3)(react-dom@18.3.0-canary-47beb96cc-20240222)(react@18.3.0-canary-47beb96cc-20240222):
    resolution: {integrity: sha512-GZsZslMJEyo1VKm5L1ZJY8tGDxZNPAoUeQUIbKeJfoi7Q4kmig5AsgLMYYuyYbfjd8fBmFORAIwYAkXMnXZgZw==}
    peerDependencies:
      '@types/react': '*'
      '@types/react-dom': '*'
      react: ^16.8 || ^17.0 || ^18.0 || ^19.0 || ^19.0.0-rc
      react-dom: ^16.8 || ^17.0 || ^18.0 || ^19.0 || ^19.0.0-rc
    peerDependenciesMeta:
      '@types/react':
        optional: true
      '@types/react-dom':
        optional: true
    dependencies:
      '@radix-ui/react-compose-refs': 1.1.0(@types/react@18.3.3)(react@18.3.0-canary-47beb96cc-20240222)
      '@radix-ui/react-context': 1.1.0(@types/react@18.3.3)(react@18.3.0-canary-47beb96cc-20240222)
      '@radix-ui/react-primitive': 2.0.0(@types/react-dom@18.3.0)(@types/react@18.3.3)(react-dom@18.3.0-canary-47beb96cc-20240222)(react@18.3.0-canary-47beb96cc-20240222)
      '@radix-ui/react-slot': 1.1.0(@types/react@18.3.3)(react@18.3.0-canary-47beb96cc-20240222)
      '@types/react': 18.3.3
      '@types/react-dom': 18.3.0
      react: 18.3.0-canary-47beb96cc-20240222
      react-dom: 18.3.0-canary-47beb96cc-20240222(react@18.3.0-canary-47beb96cc-20240222)
    dev: false

  /@radix-ui/react-compose-refs@1.0.1(@types/react@18.3.3)(react@18.3.0-canary-47beb96cc-20240222):
    resolution: {integrity: sha512-fDSBgd44FKHa1FRMU59qBMPFcl2PZE+2nmqunj+BWFyYYjnhIDWL2ItDs3rrbJDQOtzt5nIebLCQc4QRfz6LJw==}
    peerDependencies:
      '@types/react': '*'
      react: ^16.8 || ^17.0 || ^18.0
    peerDependenciesMeta:
      '@types/react':
        optional: true
    dependencies:
      '@babel/runtime': 7.24.7
      '@types/react': 18.3.3
      react: 18.3.0-canary-47beb96cc-20240222
    dev: false

  /@radix-ui/react-compose-refs@1.1.0(@types/react@18.3.3)(react@18.3.0-canary-47beb96cc-20240222):
    resolution: {integrity: sha512-b4inOtiaOnYf9KWyO3jAeeCG6FeyfY6ldiEPanbUjWd+xIk5wZeHa8yVwmrJ2vderhu/BQvzCrJI0lHd+wIiqw==}
    peerDependencies:
      '@types/react': '*'
      react: ^16.8 || ^17.0 || ^18.0 || ^19.0 || ^19.0.0-rc
    peerDependenciesMeta:
      '@types/react':
        optional: true
    dependencies:
      '@types/react': 18.3.3
      react: 18.3.0-canary-47beb96cc-20240222
    dev: false

  /@radix-ui/react-context-menu@2.2.1(@types/react-dom@18.3.0)(@types/react@18.3.3)(react-dom@18.3.0-canary-47beb96cc-20240222)(react@18.3.0-canary-47beb96cc-20240222):
    resolution: {integrity: sha512-wvMKKIeb3eOrkJ96s722vcidZ+2ZNfcYZWBPRHIB1VWrF+fiF851Io6LX0kmK5wTDQFKdulCCKJk2c3SBaQHvA==}
    peerDependencies:
      '@types/react': '*'
      '@types/react-dom': '*'
      react: ^16.8 || ^17.0 || ^18.0 || ^19.0 || ^19.0.0-rc
      react-dom: ^16.8 || ^17.0 || ^18.0 || ^19.0 || ^19.0.0-rc
    peerDependenciesMeta:
      '@types/react':
        optional: true
      '@types/react-dom':
        optional: true
    dependencies:
      '@radix-ui/primitive': 1.1.0
      '@radix-ui/react-context': 1.1.0(@types/react@18.3.3)(react@18.3.0-canary-47beb96cc-20240222)
      '@radix-ui/react-menu': 2.1.1(@types/react-dom@18.3.0)(@types/react@18.3.3)(react-dom@18.3.0-canary-47beb96cc-20240222)(react@18.3.0-canary-47beb96cc-20240222)
      '@radix-ui/react-primitive': 2.0.0(@types/react-dom@18.3.0)(@types/react@18.3.3)(react-dom@18.3.0-canary-47beb96cc-20240222)(react@18.3.0-canary-47beb96cc-20240222)
      '@radix-ui/react-use-callback-ref': 1.1.0(@types/react@18.3.3)(react@18.3.0-canary-47beb96cc-20240222)
      '@radix-ui/react-use-controllable-state': 1.1.0(@types/react@18.3.3)(react@18.3.0-canary-47beb96cc-20240222)
      '@types/react': 18.3.3
      '@types/react-dom': 18.3.0
      react: 18.3.0-canary-47beb96cc-20240222
      react-dom: 18.3.0-canary-47beb96cc-20240222(react@18.3.0-canary-47beb96cc-20240222)
    dev: false

  /@radix-ui/react-context@1.0.1(@types/react@18.3.3)(react@18.3.0-canary-47beb96cc-20240222):
    resolution: {integrity: sha512-ebbrdFoYTcuZ0v4wG5tedGnp9tzcV8awzsxYph7gXUyvnNLuTIcCk1q17JEbnVhXAKG9oX3KtchwiMIAYp9NLg==}
    peerDependencies:
      '@types/react': '*'
      react: ^16.8 || ^17.0 || ^18.0
    peerDependenciesMeta:
      '@types/react':
        optional: true
    dependencies:
      '@babel/runtime': 7.24.7
      '@types/react': 18.3.3
      react: 18.3.0-canary-47beb96cc-20240222
    dev: false

  /@radix-ui/react-context@1.1.0(@types/react@18.3.3)(react@18.3.0-canary-47beb96cc-20240222):
    resolution: {integrity: sha512-OKrckBy+sMEgYM/sMmqmErVn0kZqrHPJze+Ql3DzYsDDp0hl0L62nx/2122/Bvps1qz645jlcu2tD9lrRSdf8A==}
    peerDependencies:
      '@types/react': '*'
      react: ^16.8 || ^17.0 || ^18.0 || ^19.0 || ^19.0.0-rc
    peerDependenciesMeta:
      '@types/react':
        optional: true
    dependencies:
      '@types/react': 18.3.3
      react: 18.3.0-canary-47beb96cc-20240222
    dev: false

  /@radix-ui/react-dialog@1.0.5(@types/react-dom@18.3.0)(@types/react@18.3.3)(react-dom@18.3.0-canary-47beb96cc-20240222)(react@18.3.0-canary-47beb96cc-20240222):
    resolution: {integrity: sha512-GjWJX/AUpB703eEBanuBnIWdIXg6NvJFCXcNlSZk4xdszCdhrJgBoUd1cGk67vFO+WdA2pfI/plOpqz/5GUP6Q==}
    peerDependencies:
      '@types/react': '*'
      '@types/react-dom': '*'
      react: ^16.8 || ^17.0 || ^18.0
      react-dom: ^16.8 || ^17.0 || ^18.0
    peerDependenciesMeta:
      '@types/react':
        optional: true
      '@types/react-dom':
        optional: true
    dependencies:
      '@babel/runtime': 7.24.7
      '@radix-ui/primitive': 1.0.1
      '@radix-ui/react-compose-refs': 1.0.1(@types/react@18.3.3)(react@18.3.0-canary-47beb96cc-20240222)
      '@radix-ui/react-context': 1.0.1(@types/react@18.3.3)(react@18.3.0-canary-47beb96cc-20240222)
      '@radix-ui/react-dismissable-layer': 1.0.5(@types/react-dom@18.3.0)(@types/react@18.3.3)(react-dom@18.3.0-canary-47beb96cc-20240222)(react@18.3.0-canary-47beb96cc-20240222)
      '@radix-ui/react-focus-guards': 1.0.1(@types/react@18.3.3)(react@18.3.0-canary-47beb96cc-20240222)
      '@radix-ui/react-focus-scope': 1.0.4(@types/react-dom@18.3.0)(@types/react@18.3.3)(react-dom@18.3.0-canary-47beb96cc-20240222)(react@18.3.0-canary-47beb96cc-20240222)
      '@radix-ui/react-id': 1.0.1(@types/react@18.3.3)(react@18.3.0-canary-47beb96cc-20240222)
      '@radix-ui/react-portal': 1.0.4(@types/react-dom@18.3.0)(@types/react@18.3.3)(react-dom@18.3.0-canary-47beb96cc-20240222)(react@18.3.0-canary-47beb96cc-20240222)
      '@radix-ui/react-presence': 1.0.1(@types/react-dom@18.3.0)(@types/react@18.3.3)(react-dom@18.3.0-canary-47beb96cc-20240222)(react@18.3.0-canary-47beb96cc-20240222)
      '@radix-ui/react-primitive': 1.0.3(@types/react-dom@18.3.0)(@types/react@18.3.3)(react-dom@18.3.0-canary-47beb96cc-20240222)(react@18.3.0-canary-47beb96cc-20240222)
      '@radix-ui/react-slot': 1.0.2(@types/react@18.3.3)(react@18.3.0-canary-47beb96cc-20240222)
      '@radix-ui/react-use-controllable-state': 1.0.1(@types/react@18.3.3)(react@18.3.0-canary-47beb96cc-20240222)
      '@types/react': 18.3.3
      '@types/react-dom': 18.3.0
      aria-hidden: 1.2.4
      react: 18.3.0-canary-47beb96cc-20240222
      react-dom: 18.3.0-canary-47beb96cc-20240222(react@18.3.0-canary-47beb96cc-20240222)
      react-remove-scroll: 2.5.5(@types/react@18.3.3)(react@18.3.0-canary-47beb96cc-20240222)
    dev: false

  /@radix-ui/react-dialog@1.1.1(@types/react-dom@18.3.0)(@types/react@18.3.3)(react-dom@18.3.0-canary-47beb96cc-20240222)(react@18.3.0-canary-47beb96cc-20240222):
    resolution: {integrity: sha512-zysS+iU4YP3STKNS6USvFVqI4qqx8EpiwmT5TuCApVEBca+eRCbONi4EgzfNSuVnOXvC5UPHHMjs8RXO6DH9Bg==}
    peerDependencies:
      '@types/react': '*'
      '@types/react-dom': '*'
      react: ^16.8 || ^17.0 || ^18.0 || ^19.0 || ^19.0.0-rc
      react-dom: ^16.8 || ^17.0 || ^18.0 || ^19.0 || ^19.0.0-rc
    peerDependenciesMeta:
      '@types/react':
        optional: true
      '@types/react-dom':
        optional: true
    dependencies:
      '@radix-ui/primitive': 1.1.0
      '@radix-ui/react-compose-refs': 1.1.0(@types/react@18.3.3)(react@18.3.0-canary-47beb96cc-20240222)
      '@radix-ui/react-context': 1.1.0(@types/react@18.3.3)(react@18.3.0-canary-47beb96cc-20240222)
      '@radix-ui/react-dismissable-layer': 1.1.0(@types/react-dom@18.3.0)(@types/react@18.3.3)(react-dom@18.3.0-canary-47beb96cc-20240222)(react@18.3.0-canary-47beb96cc-20240222)
      '@radix-ui/react-focus-guards': 1.1.0(@types/react@18.3.3)(react@18.3.0-canary-47beb96cc-20240222)
      '@radix-ui/react-focus-scope': 1.1.0(@types/react-dom@18.3.0)(@types/react@18.3.3)(react-dom@18.3.0-canary-47beb96cc-20240222)(react@18.3.0-canary-47beb96cc-20240222)
      '@radix-ui/react-id': 1.1.0(@types/react@18.3.3)(react@18.3.0-canary-47beb96cc-20240222)
      '@radix-ui/react-portal': 1.1.1(@types/react-dom@18.3.0)(@types/react@18.3.3)(react-dom@18.3.0-canary-47beb96cc-20240222)(react@18.3.0-canary-47beb96cc-20240222)
      '@radix-ui/react-presence': 1.1.0(@types/react-dom@18.3.0)(@types/react@18.3.3)(react-dom@18.3.0-canary-47beb96cc-20240222)(react@18.3.0-canary-47beb96cc-20240222)
      '@radix-ui/react-primitive': 2.0.0(@types/react-dom@18.3.0)(@types/react@18.3.3)(react-dom@18.3.0-canary-47beb96cc-20240222)(react@18.3.0-canary-47beb96cc-20240222)
      '@radix-ui/react-slot': 1.1.0(@types/react@18.3.3)(react@18.3.0-canary-47beb96cc-20240222)
      '@radix-ui/react-use-controllable-state': 1.1.0(@types/react@18.3.3)(react@18.3.0-canary-47beb96cc-20240222)
      '@types/react': 18.3.3
      '@types/react-dom': 18.3.0
      aria-hidden: 1.2.4
      react: 18.3.0-canary-47beb96cc-20240222
      react-dom: 18.3.0-canary-47beb96cc-20240222(react@18.3.0-canary-47beb96cc-20240222)
      react-remove-scroll: 2.5.7(@types/react@18.3.3)(react@18.3.0-canary-47beb96cc-20240222)
    dev: false

  /@radix-ui/react-direction@1.1.0(@types/react@18.3.3)(react@18.3.0-canary-47beb96cc-20240222):
    resolution: {integrity: sha512-BUuBvgThEiAXh2DWu93XsT+a3aWrGqolGlqqw5VU1kG7p/ZH2cuDlM1sRLNnY3QcBS69UIz2mcKhMxDsdewhjg==}
    peerDependencies:
      '@types/react': '*'
      react: ^16.8 || ^17.0 || ^18.0 || ^19.0 || ^19.0.0-rc
    peerDependenciesMeta:
      '@types/react':
        optional: true
    dependencies:
      '@types/react': 18.3.3
      react: 18.3.0-canary-47beb96cc-20240222
    dev: false

  /@radix-ui/react-dismissable-layer@1.0.5(@types/react-dom@18.3.0)(@types/react@18.3.3)(react-dom@18.3.0-canary-47beb96cc-20240222)(react@18.3.0-canary-47beb96cc-20240222):
    resolution: {integrity: sha512-aJeDjQhywg9LBu2t/At58hCvr7pEm0o2Ke1x33B+MhjNmmZ17sy4KImo0KPLgsnc/zN7GPdce8Cnn0SWvwZO7g==}
    peerDependencies:
      '@types/react': '*'
      '@types/react-dom': '*'
      react: ^16.8 || ^17.0 || ^18.0
      react-dom: ^16.8 || ^17.0 || ^18.0
    peerDependenciesMeta:
      '@types/react':
        optional: true
      '@types/react-dom':
        optional: true
    dependencies:
      '@babel/runtime': 7.24.7
      '@radix-ui/primitive': 1.0.1
      '@radix-ui/react-compose-refs': 1.0.1(@types/react@18.3.3)(react@18.3.0-canary-47beb96cc-20240222)
      '@radix-ui/react-primitive': 1.0.3(@types/react-dom@18.3.0)(@types/react@18.3.3)(react-dom@18.3.0-canary-47beb96cc-20240222)(react@18.3.0-canary-47beb96cc-20240222)
      '@radix-ui/react-use-callback-ref': 1.0.1(@types/react@18.3.3)(react@18.3.0-canary-47beb96cc-20240222)
      '@radix-ui/react-use-escape-keydown': 1.0.3(@types/react@18.3.3)(react@18.3.0-canary-47beb96cc-20240222)
      '@types/react': 18.3.3
      '@types/react-dom': 18.3.0
      react: 18.3.0-canary-47beb96cc-20240222
      react-dom: 18.3.0-canary-47beb96cc-20240222(react@18.3.0-canary-47beb96cc-20240222)
    dev: false

  /@radix-ui/react-dismissable-layer@1.1.0(@types/react-dom@18.3.0)(@types/react@18.3.3)(react-dom@18.3.0-canary-47beb96cc-20240222)(react@18.3.0-canary-47beb96cc-20240222):
    resolution: {integrity: sha512-/UovfmmXGptwGcBQawLzvn2jOfM0t4z3/uKffoBlj724+n3FvBbZ7M0aaBOmkp6pqFYpO4yx8tSVJjx3Fl2jig==}
    peerDependencies:
      '@types/react': '*'
      '@types/react-dom': '*'
      react: ^16.8 || ^17.0 || ^18.0 || ^19.0 || ^19.0.0-rc
      react-dom: ^16.8 || ^17.0 || ^18.0 || ^19.0 || ^19.0.0-rc
    peerDependenciesMeta:
      '@types/react':
        optional: true
      '@types/react-dom':
        optional: true
    dependencies:
      '@radix-ui/primitive': 1.1.0
      '@radix-ui/react-compose-refs': 1.1.0(@types/react@18.3.3)(react@18.3.0-canary-47beb96cc-20240222)
      '@radix-ui/react-primitive': 2.0.0(@types/react-dom@18.3.0)(@types/react@18.3.3)(react-dom@18.3.0-canary-47beb96cc-20240222)(react@18.3.0-canary-47beb96cc-20240222)
      '@radix-ui/react-use-callback-ref': 1.1.0(@types/react@18.3.3)(react@18.3.0-canary-47beb96cc-20240222)
      '@radix-ui/react-use-escape-keydown': 1.1.0(@types/react@18.3.3)(react@18.3.0-canary-47beb96cc-20240222)
      '@types/react': 18.3.3
      '@types/react-dom': 18.3.0
      react: 18.3.0-canary-47beb96cc-20240222
      react-dom: 18.3.0-canary-47beb96cc-20240222(react@18.3.0-canary-47beb96cc-20240222)
    dev: false

  /@radix-ui/react-dropdown-menu@2.1.1(@types/react-dom@18.3.0)(@types/react@18.3.3)(react-dom@18.3.0-canary-47beb96cc-20240222)(react@18.3.0-canary-47beb96cc-20240222):
    resolution: {integrity: sha512-y8E+x9fBq9qvteD2Zwa4397pUVhYsh9iq44b5RD5qu1GMJWBCBuVg1hMyItbc6+zH00TxGRqd9Iot4wzf3OoBQ==}
    peerDependencies:
      '@types/react': '*'
      '@types/react-dom': '*'
      react: ^16.8 || ^17.0 || ^18.0 || ^19.0 || ^19.0.0-rc
      react-dom: ^16.8 || ^17.0 || ^18.0 || ^19.0 || ^19.0.0-rc
    peerDependenciesMeta:
      '@types/react':
        optional: true
      '@types/react-dom':
        optional: true
    dependencies:
      '@radix-ui/primitive': 1.1.0
      '@radix-ui/react-compose-refs': 1.1.0(@types/react@18.3.3)(react@18.3.0-canary-47beb96cc-20240222)
      '@radix-ui/react-context': 1.1.0(@types/react@18.3.3)(react@18.3.0-canary-47beb96cc-20240222)
      '@radix-ui/react-id': 1.1.0(@types/react@18.3.3)(react@18.3.0-canary-47beb96cc-20240222)
      '@radix-ui/react-menu': 2.1.1(@types/react-dom@18.3.0)(@types/react@18.3.3)(react-dom@18.3.0-canary-47beb96cc-20240222)(react@18.3.0-canary-47beb96cc-20240222)
      '@radix-ui/react-primitive': 2.0.0(@types/react-dom@18.3.0)(@types/react@18.3.3)(react-dom@18.3.0-canary-47beb96cc-20240222)(react@18.3.0-canary-47beb96cc-20240222)
      '@radix-ui/react-use-controllable-state': 1.1.0(@types/react@18.3.3)(react@18.3.0-canary-47beb96cc-20240222)
      '@types/react': 18.3.3
      '@types/react-dom': 18.3.0
      react: 18.3.0-canary-47beb96cc-20240222
      react-dom: 18.3.0-canary-47beb96cc-20240222(react@18.3.0-canary-47beb96cc-20240222)
    dev: false

  /@radix-ui/react-focus-guards@1.0.1(@types/react@18.3.3)(react@18.3.0-canary-47beb96cc-20240222):
    resolution: {integrity: sha512-Rect2dWbQ8waGzhMavsIbmSVCgYxkXLxxR3ZvCX79JOglzdEy4JXMb98lq4hPxUbLr77nP0UOGf4rcMU+s1pUA==}
    peerDependencies:
      '@types/react': '*'
      react: ^16.8 || ^17.0 || ^18.0
    peerDependenciesMeta:
      '@types/react':
        optional: true
    dependencies:
      '@babel/runtime': 7.24.7
      '@types/react': 18.3.3
      react: 18.3.0-canary-47beb96cc-20240222
    dev: false

  /@radix-ui/react-focus-guards@1.1.0(@types/react@18.3.3)(react@18.3.0-canary-47beb96cc-20240222):
    resolution: {integrity: sha512-w6XZNUPVv6xCpZUqb/yN9DL6auvpGX3C/ee6Hdi16v2UUy25HV2Q5bcflsiDyT/g5RwbPQ/GIT1vLkeRb+ITBw==}
    peerDependencies:
      '@types/react': '*'
      react: ^16.8 || ^17.0 || ^18.0 || ^19.0 || ^19.0.0-rc
    peerDependenciesMeta:
      '@types/react':
        optional: true
    dependencies:
      '@types/react': 18.3.3
      react: 18.3.0-canary-47beb96cc-20240222
    dev: false

  /@radix-ui/react-focus-scope@1.0.4(@types/react-dom@18.3.0)(@types/react@18.3.3)(react-dom@18.3.0-canary-47beb96cc-20240222)(react@18.3.0-canary-47beb96cc-20240222):
    resolution: {integrity: sha512-sL04Mgvf+FmyvZeYfNu1EPAaaxD+aw7cYeIB9L9Fvq8+urhltTRaEo5ysKOpHuKPclsZcSUMKlN05x4u+CINpA==}
    peerDependencies:
      '@types/react': '*'
      '@types/react-dom': '*'
      react: ^16.8 || ^17.0 || ^18.0
      react-dom: ^16.8 || ^17.0 || ^18.0
    peerDependenciesMeta:
      '@types/react':
        optional: true
      '@types/react-dom':
        optional: true
    dependencies:
      '@babel/runtime': 7.24.7
      '@radix-ui/react-compose-refs': 1.0.1(@types/react@18.3.3)(react@18.3.0-canary-47beb96cc-20240222)
      '@radix-ui/react-primitive': 1.0.3(@types/react-dom@18.3.0)(@types/react@18.3.3)(react-dom@18.3.0-canary-47beb96cc-20240222)(react@18.3.0-canary-47beb96cc-20240222)
      '@radix-ui/react-use-callback-ref': 1.0.1(@types/react@18.3.3)(react@18.3.0-canary-47beb96cc-20240222)
      '@types/react': 18.3.3
      '@types/react-dom': 18.3.0
      react: 18.3.0-canary-47beb96cc-20240222
      react-dom: 18.3.0-canary-47beb96cc-20240222(react@18.3.0-canary-47beb96cc-20240222)
    dev: false

  /@radix-ui/react-focus-scope@1.1.0(@types/react-dom@18.3.0)(@types/react@18.3.3)(react-dom@18.3.0-canary-47beb96cc-20240222)(react@18.3.0-canary-47beb96cc-20240222):
    resolution: {integrity: sha512-200UD8zylvEyL8Bx+z76RJnASR2gRMuxlgFCPAe/Q/679a/r0eK3MBVYMb7vZODZcffZBdob1EGnky78xmVvcA==}
    peerDependencies:
      '@types/react': '*'
      '@types/react-dom': '*'
      react: ^16.8 || ^17.0 || ^18.0 || ^19.0 || ^19.0.0-rc
      react-dom: ^16.8 || ^17.0 || ^18.0 || ^19.0 || ^19.0.0-rc
    peerDependenciesMeta:
      '@types/react':
        optional: true
      '@types/react-dom':
        optional: true
    dependencies:
      '@radix-ui/react-compose-refs': 1.1.0(@types/react@18.3.3)(react@18.3.0-canary-47beb96cc-20240222)
      '@radix-ui/react-primitive': 2.0.0(@types/react-dom@18.3.0)(@types/react@18.3.3)(react-dom@18.3.0-canary-47beb96cc-20240222)(react@18.3.0-canary-47beb96cc-20240222)
      '@radix-ui/react-use-callback-ref': 1.1.0(@types/react@18.3.3)(react@18.3.0-canary-47beb96cc-20240222)
      '@types/react': 18.3.3
      '@types/react-dom': 18.3.0
      react: 18.3.0-canary-47beb96cc-20240222
      react-dom: 18.3.0-canary-47beb96cc-20240222(react@18.3.0-canary-47beb96cc-20240222)
    dev: false

  /@radix-ui/react-form@0.0.3(@types/react-dom@18.3.0)(@types/react@18.3.3)(react-dom@18.3.0-canary-47beb96cc-20240222)(react@18.3.0-canary-47beb96cc-20240222):
    resolution: {integrity: sha512-kgE+Z/haV6fxE5WqIXj05KkaXa3OkZASoTDy25yX2EIp/x0c54rOH/vFr5nOZTg7n7T1z8bSyXmiVIFP9bbhPQ==}
    peerDependencies:
      '@types/react': '*'
      '@types/react-dom': '*'
      react: ^16.8 || ^17.0 || ^18.0
      react-dom: ^16.8 || ^17.0 || ^18.0
    peerDependenciesMeta:
      '@types/react':
        optional: true
      '@types/react-dom':
        optional: true
    dependencies:
      '@babel/runtime': 7.24.7
      '@radix-ui/primitive': 1.0.1
      '@radix-ui/react-compose-refs': 1.0.1(@types/react@18.3.3)(react@18.3.0-canary-47beb96cc-20240222)
      '@radix-ui/react-context': 1.0.1(@types/react@18.3.3)(react@18.3.0-canary-47beb96cc-20240222)
      '@radix-ui/react-id': 1.0.1(@types/react@18.3.3)(react@18.3.0-canary-47beb96cc-20240222)
      '@radix-ui/react-label': 2.0.2(@types/react-dom@18.3.0)(@types/react@18.3.3)(react-dom@18.3.0-canary-47beb96cc-20240222)(react@18.3.0-canary-47beb96cc-20240222)
      '@radix-ui/react-primitive': 1.0.3(@types/react-dom@18.3.0)(@types/react@18.3.3)(react-dom@18.3.0-canary-47beb96cc-20240222)(react@18.3.0-canary-47beb96cc-20240222)
      '@types/react': 18.3.3
      '@types/react-dom': 18.3.0
      react: 18.3.0-canary-47beb96cc-20240222
      react-dom: 18.3.0-canary-47beb96cc-20240222(react@18.3.0-canary-47beb96cc-20240222)
    dev: false

  /@radix-ui/react-form@0.1.0(@types/react-dom@18.3.0)(@types/react@18.3.3)(react-dom@18.3.0-canary-47beb96cc-20240222)(react@18.3.0-canary-47beb96cc-20240222):
    resolution: {integrity: sha512-1/oVYPDjbFILOLIarcGcMKo+y6SbTVT/iUKVEw59CF4offwZgBgC3ZOeSBewjqU0vdA6FWTPWTN63obj55S/tQ==}
    peerDependencies:
      '@types/react': '*'
      '@types/react-dom': '*'
      react: ^16.8 || ^17.0 || ^18.0 || ^19.0 || ^19.0.0-rc
      react-dom: ^16.8 || ^17.0 || ^18.0 || ^19.0 || ^19.0.0-rc
    peerDependenciesMeta:
      '@types/react':
        optional: true
      '@types/react-dom':
        optional: true
    dependencies:
      '@radix-ui/primitive': 1.1.0
      '@radix-ui/react-compose-refs': 1.1.0(@types/react@18.3.3)(react@18.3.0-canary-47beb96cc-20240222)
      '@radix-ui/react-context': 1.1.0(@types/react@18.3.3)(react@18.3.0-canary-47beb96cc-20240222)
      '@radix-ui/react-id': 1.1.0(@types/react@18.3.3)(react@18.3.0-canary-47beb96cc-20240222)
      '@radix-ui/react-label': 2.1.0(@types/react-dom@18.3.0)(@types/react@18.3.3)(react-dom@18.3.0-canary-47beb96cc-20240222)(react@18.3.0-canary-47beb96cc-20240222)
      '@radix-ui/react-primitive': 2.0.0(@types/react-dom@18.3.0)(@types/react@18.3.3)(react-dom@18.3.0-canary-47beb96cc-20240222)(react@18.3.0-canary-47beb96cc-20240222)
      '@types/react': 18.3.3
      '@types/react-dom': 18.3.0
      react: 18.3.0-canary-47beb96cc-20240222
      react-dom: 18.3.0-canary-47beb96cc-20240222(react@18.3.0-canary-47beb96cc-20240222)
    dev: false

  /@radix-ui/react-hover-card@1.1.1(@types/react-dom@18.3.0)(@types/react@18.3.3)(react-dom@18.3.0-canary-47beb96cc-20240222)(react@18.3.0-canary-47beb96cc-20240222):
    resolution: {integrity: sha512-IwzAOP97hQpDADYVKrEEHUH/b2LA+9MgB0LgdmnbFO2u/3M5hmEofjjr2M6CyzUblaAqJdFm6B7oFtU72DPXrA==}
    peerDependencies:
      '@types/react': '*'
      '@types/react-dom': '*'
      react: ^16.8 || ^17.0 || ^18.0 || ^19.0 || ^19.0.0-rc
      react-dom: ^16.8 || ^17.0 || ^18.0 || ^19.0 || ^19.0.0-rc
    peerDependenciesMeta:
      '@types/react':
        optional: true
      '@types/react-dom':
        optional: true
    dependencies:
      '@radix-ui/primitive': 1.1.0
      '@radix-ui/react-compose-refs': 1.1.0(@types/react@18.3.3)(react@18.3.0-canary-47beb96cc-20240222)
      '@radix-ui/react-context': 1.1.0(@types/react@18.3.3)(react@18.3.0-canary-47beb96cc-20240222)
      '@radix-ui/react-dismissable-layer': 1.1.0(@types/react-dom@18.3.0)(@types/react@18.3.3)(react-dom@18.3.0-canary-47beb96cc-20240222)(react@18.3.0-canary-47beb96cc-20240222)
      '@radix-ui/react-popper': 1.2.0(@types/react-dom@18.3.0)(@types/react@18.3.3)(react-dom@18.3.0-canary-47beb96cc-20240222)(react@18.3.0-canary-47beb96cc-20240222)
      '@radix-ui/react-portal': 1.1.1(@types/react-dom@18.3.0)(@types/react@18.3.3)(react-dom@18.3.0-canary-47beb96cc-20240222)(react@18.3.0-canary-47beb96cc-20240222)
      '@radix-ui/react-presence': 1.1.0(@types/react-dom@18.3.0)(@types/react@18.3.3)(react-dom@18.3.0-canary-47beb96cc-20240222)(react@18.3.0-canary-47beb96cc-20240222)
      '@radix-ui/react-primitive': 2.0.0(@types/react-dom@18.3.0)(@types/react@18.3.3)(react-dom@18.3.0-canary-47beb96cc-20240222)(react@18.3.0-canary-47beb96cc-20240222)
      '@radix-ui/react-use-controllable-state': 1.1.0(@types/react@18.3.3)(react@18.3.0-canary-47beb96cc-20240222)
      '@types/react': 18.3.3
      '@types/react-dom': 18.3.0
      react: 18.3.0-canary-47beb96cc-20240222
      react-dom: 18.3.0-canary-47beb96cc-20240222(react@18.3.0-canary-47beb96cc-20240222)
    dev: false

  /@radix-ui/react-id@1.0.1(@types/react@18.3.3)(react@18.3.0-canary-47beb96cc-20240222):
    resolution: {integrity: sha512-tI7sT/kqYp8p96yGWY1OAnLHrqDgzHefRBKQ2YAkBS5ja7QLcZ9Z/uY7bEjPUatf8RomoXM8/1sMj1IJaE5UzQ==}
    peerDependencies:
      '@types/react': '*'
      react: ^16.8 || ^17.0 || ^18.0
    peerDependenciesMeta:
      '@types/react':
        optional: true
    dependencies:
      '@babel/runtime': 7.24.7
      '@radix-ui/react-use-layout-effect': 1.0.1(@types/react@18.3.3)(react@18.3.0-canary-47beb96cc-20240222)
      '@types/react': 18.3.3
      react: 18.3.0-canary-47beb96cc-20240222
    dev: false

  /@radix-ui/react-id@1.1.0(@types/react@18.3.3)(react@18.3.0-canary-47beb96cc-20240222):
    resolution: {integrity: sha512-EJUrI8yYh7WOjNOqpoJaf1jlFIH2LvtgAl+YcFqNCa+4hj64ZXmPkAKOFs/ukjz3byN6bdb/AVUqHkI8/uWWMA==}
    peerDependencies:
      '@types/react': '*'
      react: ^16.8 || ^17.0 || ^18.0 || ^19.0 || ^19.0.0-rc
    peerDependenciesMeta:
      '@types/react':
        optional: true
    dependencies:
      '@radix-ui/react-use-layout-effect': 1.1.0(@types/react@18.3.3)(react@18.3.0-canary-47beb96cc-20240222)
      '@types/react': 18.3.3
      react: 18.3.0-canary-47beb96cc-20240222
    dev: false

  /@radix-ui/react-label@2.0.2(@types/react-dom@18.3.0)(@types/react@18.3.3)(react-dom@18.3.0-canary-47beb96cc-20240222)(react@18.3.0-canary-47beb96cc-20240222):
    resolution: {integrity: sha512-N5ehvlM7qoTLx7nWPodsPYPgMzA5WM8zZChQg8nyFJKnDO5WHdba1vv5/H6IO5LtJMfD2Q3wh1qHFGNtK0w3bQ==}
    peerDependencies:
      '@types/react': '*'
      '@types/react-dom': '*'
      react: ^16.8 || ^17.0 || ^18.0
      react-dom: ^16.8 || ^17.0 || ^18.0
    peerDependenciesMeta:
      '@types/react':
        optional: true
      '@types/react-dom':
        optional: true
    dependencies:
      '@babel/runtime': 7.24.7
      '@radix-ui/react-primitive': 1.0.3(@types/react-dom@18.3.0)(@types/react@18.3.3)(react-dom@18.3.0-canary-47beb96cc-20240222)(react@18.3.0-canary-47beb96cc-20240222)
      '@types/react': 18.3.3
      '@types/react-dom': 18.3.0
      react: 18.3.0-canary-47beb96cc-20240222
      react-dom: 18.3.0-canary-47beb96cc-20240222(react@18.3.0-canary-47beb96cc-20240222)
    dev: false

  /@radix-ui/react-label@2.1.0(@types/react-dom@18.3.0)(@types/react@18.3.3)(react-dom@18.3.0-canary-47beb96cc-20240222)(react@18.3.0-canary-47beb96cc-20240222):
    resolution: {integrity: sha512-peLblDlFw/ngk3UWq0VnYaOLy6agTZZ+MUO/WhVfm14vJGML+xH4FAl2XQGLqdefjNb7ApRg6Yn7U42ZhmYXdw==}
    peerDependencies:
      '@types/react': '*'
      '@types/react-dom': '*'
      react: ^16.8 || ^17.0 || ^18.0 || ^19.0 || ^19.0.0-rc
      react-dom: ^16.8 || ^17.0 || ^18.0 || ^19.0 || ^19.0.0-rc
    peerDependenciesMeta:
      '@types/react':
        optional: true
      '@types/react-dom':
        optional: true
    dependencies:
      '@radix-ui/react-primitive': 2.0.0(@types/react-dom@18.3.0)(@types/react@18.3.3)(react-dom@18.3.0-canary-47beb96cc-20240222)(react@18.3.0-canary-47beb96cc-20240222)
      '@types/react': 18.3.3
      '@types/react-dom': 18.3.0
      react: 18.3.0-canary-47beb96cc-20240222
      react-dom: 18.3.0-canary-47beb96cc-20240222(react@18.3.0-canary-47beb96cc-20240222)
    dev: false

  /@radix-ui/react-menu@2.1.1(@types/react-dom@18.3.0)(@types/react@18.3.3)(react-dom@18.3.0-canary-47beb96cc-20240222)(react@18.3.0-canary-47beb96cc-20240222):
    resolution: {integrity: sha512-oa3mXRRVjHi6DZu/ghuzdylyjaMXLymx83irM7hTxutQbD+7IhPKdMdRHD26Rm+kHRrWcrUkkRPv5pd47a2xFQ==}
    peerDependencies:
      '@types/react': '*'
      '@types/react-dom': '*'
      react: ^16.8 || ^17.0 || ^18.0 || ^19.0 || ^19.0.0-rc
      react-dom: ^16.8 || ^17.0 || ^18.0 || ^19.0 || ^19.0.0-rc
    peerDependenciesMeta:
      '@types/react':
        optional: true
      '@types/react-dom':
        optional: true
    dependencies:
      '@radix-ui/primitive': 1.1.0
      '@radix-ui/react-collection': 1.1.0(@types/react-dom@18.3.0)(@types/react@18.3.3)(react-dom@18.3.0-canary-47beb96cc-20240222)(react@18.3.0-canary-47beb96cc-20240222)
      '@radix-ui/react-compose-refs': 1.1.0(@types/react@18.3.3)(react@18.3.0-canary-47beb96cc-20240222)
      '@radix-ui/react-context': 1.1.0(@types/react@18.3.3)(react@18.3.0-canary-47beb96cc-20240222)
      '@radix-ui/react-direction': 1.1.0(@types/react@18.3.3)(react@18.3.0-canary-47beb96cc-20240222)
      '@radix-ui/react-dismissable-layer': 1.1.0(@types/react-dom@18.3.0)(@types/react@18.3.3)(react-dom@18.3.0-canary-47beb96cc-20240222)(react@18.3.0-canary-47beb96cc-20240222)
      '@radix-ui/react-focus-guards': 1.1.0(@types/react@18.3.3)(react@18.3.0-canary-47beb96cc-20240222)
      '@radix-ui/react-focus-scope': 1.1.0(@types/react-dom@18.3.0)(@types/react@18.3.3)(react-dom@18.3.0-canary-47beb96cc-20240222)(react@18.3.0-canary-47beb96cc-20240222)
      '@radix-ui/react-id': 1.1.0(@types/react@18.3.3)(react@18.3.0-canary-47beb96cc-20240222)
      '@radix-ui/react-popper': 1.2.0(@types/react-dom@18.3.0)(@types/react@18.3.3)(react-dom@18.3.0-canary-47beb96cc-20240222)(react@18.3.0-canary-47beb96cc-20240222)
      '@radix-ui/react-portal': 1.1.1(@types/react-dom@18.3.0)(@types/react@18.3.3)(react-dom@18.3.0-canary-47beb96cc-20240222)(react@18.3.0-canary-47beb96cc-20240222)
      '@radix-ui/react-presence': 1.1.0(@types/react-dom@18.3.0)(@types/react@18.3.3)(react-dom@18.3.0-canary-47beb96cc-20240222)(react@18.3.0-canary-47beb96cc-20240222)
      '@radix-ui/react-primitive': 2.0.0(@types/react-dom@18.3.0)(@types/react@18.3.3)(react-dom@18.3.0-canary-47beb96cc-20240222)(react@18.3.0-canary-47beb96cc-20240222)
      '@radix-ui/react-roving-focus': 1.1.0(@types/react-dom@18.3.0)(@types/react@18.3.3)(react-dom@18.3.0-canary-47beb96cc-20240222)(react@18.3.0-canary-47beb96cc-20240222)
      '@radix-ui/react-slot': 1.1.0(@types/react@18.3.3)(react@18.3.0-canary-47beb96cc-20240222)
      '@radix-ui/react-use-callback-ref': 1.1.0(@types/react@18.3.3)(react@18.3.0-canary-47beb96cc-20240222)
      '@types/react': 18.3.3
      '@types/react-dom': 18.3.0
      aria-hidden: 1.2.4
      react: 18.3.0-canary-47beb96cc-20240222
      react-dom: 18.3.0-canary-47beb96cc-20240222(react@18.3.0-canary-47beb96cc-20240222)
      react-remove-scroll: 2.5.7(@types/react@18.3.3)(react@18.3.0-canary-47beb96cc-20240222)
    dev: false

  /@radix-ui/react-menubar@1.1.1(@types/react-dom@18.3.0)(@types/react@18.3.3)(react-dom@18.3.0-canary-47beb96cc-20240222)(react@18.3.0-canary-47beb96cc-20240222):
    resolution: {integrity: sha512-V05Hryq/BE2m+rs8d5eLfrS0jmSWSDHEbG7jEyLA5D5J9jTvWj/o3v3xDN9YsOlH6QIkJgiaNDaP+S4T1rdykw==}
    peerDependencies:
      '@types/react': '*'
      '@types/react-dom': '*'
      react: ^16.8 || ^17.0 || ^18.0 || ^19.0 || ^19.0.0-rc
      react-dom: ^16.8 || ^17.0 || ^18.0 || ^19.0 || ^19.0.0-rc
    peerDependenciesMeta:
      '@types/react':
        optional: true
      '@types/react-dom':
        optional: true
    dependencies:
      '@radix-ui/primitive': 1.1.0
      '@radix-ui/react-collection': 1.1.0(@types/react-dom@18.3.0)(@types/react@18.3.3)(react-dom@18.3.0-canary-47beb96cc-20240222)(react@18.3.0-canary-47beb96cc-20240222)
      '@radix-ui/react-compose-refs': 1.1.0(@types/react@18.3.3)(react@18.3.0-canary-47beb96cc-20240222)
      '@radix-ui/react-context': 1.1.0(@types/react@18.3.3)(react@18.3.0-canary-47beb96cc-20240222)
      '@radix-ui/react-direction': 1.1.0(@types/react@18.3.3)(react@18.3.0-canary-47beb96cc-20240222)
      '@radix-ui/react-id': 1.1.0(@types/react@18.3.3)(react@18.3.0-canary-47beb96cc-20240222)
      '@radix-ui/react-menu': 2.1.1(@types/react-dom@18.3.0)(@types/react@18.3.3)(react-dom@18.3.0-canary-47beb96cc-20240222)(react@18.3.0-canary-47beb96cc-20240222)
      '@radix-ui/react-primitive': 2.0.0(@types/react-dom@18.3.0)(@types/react@18.3.3)(react-dom@18.3.0-canary-47beb96cc-20240222)(react@18.3.0-canary-47beb96cc-20240222)
      '@radix-ui/react-roving-focus': 1.1.0(@types/react-dom@18.3.0)(@types/react@18.3.3)(react-dom@18.3.0-canary-47beb96cc-20240222)(react@18.3.0-canary-47beb96cc-20240222)
      '@radix-ui/react-use-controllable-state': 1.1.0(@types/react@18.3.3)(react@18.3.0-canary-47beb96cc-20240222)
      '@types/react': 18.3.3
      '@types/react-dom': 18.3.0
      react: 18.3.0-canary-47beb96cc-20240222
      react-dom: 18.3.0-canary-47beb96cc-20240222(react@18.3.0-canary-47beb96cc-20240222)
    dev: false

  /@radix-ui/react-navigation-menu@1.2.0(@types/react-dom@18.3.0)(@types/react@18.3.3)(react-dom@18.3.0-canary-47beb96cc-20240222)(react@18.3.0-canary-47beb96cc-20240222):
    resolution: {integrity: sha512-OQ8tcwAOR0DhPlSY3e4VMXeHiol7la4PPdJWhhwJiJA+NLX0SaCaonOkRnI3gCDHoZ7Fo7bb/G6q25fRM2Y+3Q==}
    peerDependencies:
      '@types/react': '*'
      '@types/react-dom': '*'
      react: ^16.8 || ^17.0 || ^18.0 || ^19.0 || ^19.0.0-rc
      react-dom: ^16.8 || ^17.0 || ^18.0 || ^19.0 || ^19.0.0-rc
    peerDependenciesMeta:
      '@types/react':
        optional: true
      '@types/react-dom':
        optional: true
    dependencies:
      '@radix-ui/primitive': 1.1.0
      '@radix-ui/react-collection': 1.1.0(@types/react-dom@18.3.0)(@types/react@18.3.3)(react-dom@18.3.0-canary-47beb96cc-20240222)(react@18.3.0-canary-47beb96cc-20240222)
      '@radix-ui/react-compose-refs': 1.1.0(@types/react@18.3.3)(react@18.3.0-canary-47beb96cc-20240222)
      '@radix-ui/react-context': 1.1.0(@types/react@18.3.3)(react@18.3.0-canary-47beb96cc-20240222)
      '@radix-ui/react-direction': 1.1.0(@types/react@18.3.3)(react@18.3.0-canary-47beb96cc-20240222)
      '@radix-ui/react-dismissable-layer': 1.1.0(@types/react-dom@18.3.0)(@types/react@18.3.3)(react-dom@18.3.0-canary-47beb96cc-20240222)(react@18.3.0-canary-47beb96cc-20240222)
      '@radix-ui/react-id': 1.1.0(@types/react@18.3.3)(react@18.3.0-canary-47beb96cc-20240222)
      '@radix-ui/react-presence': 1.1.0(@types/react-dom@18.3.0)(@types/react@18.3.3)(react-dom@18.3.0-canary-47beb96cc-20240222)(react@18.3.0-canary-47beb96cc-20240222)
      '@radix-ui/react-primitive': 2.0.0(@types/react-dom@18.3.0)(@types/react@18.3.3)(react-dom@18.3.0-canary-47beb96cc-20240222)(react@18.3.0-canary-47beb96cc-20240222)
      '@radix-ui/react-use-callback-ref': 1.1.0(@types/react@18.3.3)(react@18.3.0-canary-47beb96cc-20240222)
      '@radix-ui/react-use-controllable-state': 1.1.0(@types/react@18.3.3)(react@18.3.0-canary-47beb96cc-20240222)
      '@radix-ui/react-use-layout-effect': 1.1.0(@types/react@18.3.3)(react@18.3.0-canary-47beb96cc-20240222)
      '@radix-ui/react-use-previous': 1.1.0(@types/react@18.3.3)(react@18.3.0-canary-47beb96cc-20240222)
      '@radix-ui/react-visually-hidden': 1.1.0(@types/react-dom@18.3.0)(@types/react@18.3.3)(react-dom@18.3.0-canary-47beb96cc-20240222)(react@18.3.0-canary-47beb96cc-20240222)
      '@types/react': 18.3.3
      '@types/react-dom': 18.3.0
      react: 18.3.0-canary-47beb96cc-20240222
      react-dom: 18.3.0-canary-47beb96cc-20240222(react@18.3.0-canary-47beb96cc-20240222)
    dev: false

  /@radix-ui/react-popover@1.1.1(@types/react-dom@18.3.0)(@types/react@18.3.3)(react-dom@18.3.0-canary-47beb96cc-20240222)(react@18.3.0-canary-47beb96cc-20240222):
    resolution: {integrity: sha512-3y1A3isulwnWhvTTwmIreiB8CF4L+qRjZnK1wYLO7pplddzXKby/GnZ2M7OZY3qgnl6p9AodUIHRYGXNah8Y7g==}
    peerDependencies:
      '@types/react': '*'
      '@types/react-dom': '*'
      react: ^16.8 || ^17.0 || ^18.0 || ^19.0 || ^19.0.0-rc
      react-dom: ^16.8 || ^17.0 || ^18.0 || ^19.0 || ^19.0.0-rc
    peerDependenciesMeta:
      '@types/react':
        optional: true
      '@types/react-dom':
        optional: true
    dependencies:
      '@radix-ui/primitive': 1.1.0
      '@radix-ui/react-compose-refs': 1.1.0(@types/react@18.3.3)(react@18.3.0-canary-47beb96cc-20240222)
      '@radix-ui/react-context': 1.1.0(@types/react@18.3.3)(react@18.3.0-canary-47beb96cc-20240222)
      '@radix-ui/react-dismissable-layer': 1.1.0(@types/react-dom@18.3.0)(@types/react@18.3.3)(react-dom@18.3.0-canary-47beb96cc-20240222)(react@18.3.0-canary-47beb96cc-20240222)
      '@radix-ui/react-focus-guards': 1.1.0(@types/react@18.3.3)(react@18.3.0-canary-47beb96cc-20240222)
      '@radix-ui/react-focus-scope': 1.1.0(@types/react-dom@18.3.0)(@types/react@18.3.3)(react-dom@18.3.0-canary-47beb96cc-20240222)(react@18.3.0-canary-47beb96cc-20240222)
      '@radix-ui/react-id': 1.1.0(@types/react@18.3.3)(react@18.3.0-canary-47beb96cc-20240222)
      '@radix-ui/react-popper': 1.2.0(@types/react-dom@18.3.0)(@types/react@18.3.3)(react-dom@18.3.0-canary-47beb96cc-20240222)(react@18.3.0-canary-47beb96cc-20240222)
      '@radix-ui/react-portal': 1.1.1(@types/react-dom@18.3.0)(@types/react@18.3.3)(react-dom@18.3.0-canary-47beb96cc-20240222)(react@18.3.0-canary-47beb96cc-20240222)
      '@radix-ui/react-presence': 1.1.0(@types/react-dom@18.3.0)(@types/react@18.3.3)(react-dom@18.3.0-canary-47beb96cc-20240222)(react@18.3.0-canary-47beb96cc-20240222)
      '@radix-ui/react-primitive': 2.0.0(@types/react-dom@18.3.0)(@types/react@18.3.3)(react-dom@18.3.0-canary-47beb96cc-20240222)(react@18.3.0-canary-47beb96cc-20240222)
      '@radix-ui/react-slot': 1.1.0(@types/react@18.3.3)(react@18.3.0-canary-47beb96cc-20240222)
      '@radix-ui/react-use-controllable-state': 1.1.0(@types/react@18.3.3)(react@18.3.0-canary-47beb96cc-20240222)
      '@types/react': 18.3.3
      '@types/react-dom': 18.3.0
      aria-hidden: 1.2.4
      react: 18.3.0-canary-47beb96cc-20240222
      react-dom: 18.3.0-canary-47beb96cc-20240222(react@18.3.0-canary-47beb96cc-20240222)
      react-remove-scroll: 2.5.7(@types/react@18.3.3)(react@18.3.0-canary-47beb96cc-20240222)
    dev: false

  /@radix-ui/react-popper@1.2.0(@types/react-dom@18.3.0)(@types/react@18.3.3)(react-dom@18.3.0-canary-47beb96cc-20240222)(react@18.3.0-canary-47beb96cc-20240222):
    resolution: {integrity: sha512-ZnRMshKF43aBxVWPWvbj21+7TQCvhuULWJ4gNIKYpRlQt5xGRhLx66tMp8pya2UkGHTSlhpXwmjqltDYHhw7Vg==}
    peerDependencies:
      '@types/react': '*'
      '@types/react-dom': '*'
      react: ^16.8 || ^17.0 || ^18.0 || ^19.0 || ^19.0.0-rc
      react-dom: ^16.8 || ^17.0 || ^18.0 || ^19.0 || ^19.0.0-rc
    peerDependenciesMeta:
      '@types/react':
        optional: true
      '@types/react-dom':
        optional: true
    dependencies:
      '@floating-ui/react-dom': 2.1.1(react-dom@18.3.0-canary-47beb96cc-20240222)(react@18.3.0-canary-47beb96cc-20240222)
      '@radix-ui/react-arrow': 1.1.0(@types/react-dom@18.3.0)(@types/react@18.3.3)(react-dom@18.3.0-canary-47beb96cc-20240222)(react@18.3.0-canary-47beb96cc-20240222)
      '@radix-ui/react-compose-refs': 1.1.0(@types/react@18.3.3)(react@18.3.0-canary-47beb96cc-20240222)
      '@radix-ui/react-context': 1.1.0(@types/react@18.3.3)(react@18.3.0-canary-47beb96cc-20240222)
      '@radix-ui/react-primitive': 2.0.0(@types/react-dom@18.3.0)(@types/react@18.3.3)(react-dom@18.3.0-canary-47beb96cc-20240222)(react@18.3.0-canary-47beb96cc-20240222)
      '@radix-ui/react-use-callback-ref': 1.1.0(@types/react@18.3.3)(react@18.3.0-canary-47beb96cc-20240222)
      '@radix-ui/react-use-layout-effect': 1.1.0(@types/react@18.3.3)(react@18.3.0-canary-47beb96cc-20240222)
      '@radix-ui/react-use-rect': 1.1.0(@types/react@18.3.3)(react@18.3.0-canary-47beb96cc-20240222)
      '@radix-ui/react-use-size': 1.1.0(@types/react@18.3.3)(react@18.3.0-canary-47beb96cc-20240222)
      '@radix-ui/rect': 1.1.0
      '@types/react': 18.3.3
      '@types/react-dom': 18.3.0
      react: 18.3.0-canary-47beb96cc-20240222
      react-dom: 18.3.0-canary-47beb96cc-20240222(react@18.3.0-canary-47beb96cc-20240222)
    dev: false

  /@radix-ui/react-portal@1.0.4(@types/react-dom@18.3.0)(@types/react@18.3.3)(react-dom@18.3.0-canary-47beb96cc-20240222)(react@18.3.0-canary-47beb96cc-20240222):
    resolution: {integrity: sha512-Qki+C/EuGUVCQTOTD5vzJzJuMUlewbzuKyUy+/iHM2uwGiru9gZeBJtHAPKAEkB5KWGi9mP/CHKcY0wt1aW45Q==}
    peerDependencies:
      '@types/react': '*'
      '@types/react-dom': '*'
      react: ^16.8 || ^17.0 || ^18.0
      react-dom: ^16.8 || ^17.0 || ^18.0
    peerDependenciesMeta:
      '@types/react':
        optional: true
      '@types/react-dom':
        optional: true
    dependencies:
      '@babel/runtime': 7.24.7
      '@radix-ui/react-primitive': 1.0.3(@types/react-dom@18.3.0)(@types/react@18.3.3)(react-dom@18.3.0-canary-47beb96cc-20240222)(react@18.3.0-canary-47beb96cc-20240222)
      '@types/react': 18.3.3
      '@types/react-dom': 18.3.0
      react: 18.3.0-canary-47beb96cc-20240222
      react-dom: 18.3.0-canary-47beb96cc-20240222(react@18.3.0-canary-47beb96cc-20240222)
    dev: false

  /@radix-ui/react-portal@1.1.1(@types/react-dom@18.3.0)(@types/react@18.3.3)(react-dom@18.3.0-canary-47beb96cc-20240222)(react@18.3.0-canary-47beb96cc-20240222):
    resolution: {integrity: sha512-A3UtLk85UtqhzFqtoC8Q0KvR2GbXF3mtPgACSazajqq6A41mEQgo53iPzY4i6BwDxlIFqWIhiQ2G729n+2aw/g==}
    peerDependencies:
      '@types/react': '*'
      '@types/react-dom': '*'
      react: ^16.8 || ^17.0 || ^18.0 || ^19.0 || ^19.0.0-rc
      react-dom: ^16.8 || ^17.0 || ^18.0 || ^19.0 || ^19.0.0-rc
    peerDependenciesMeta:
      '@types/react':
        optional: true
      '@types/react-dom':
        optional: true
    dependencies:
      '@radix-ui/react-primitive': 2.0.0(@types/react-dom@18.3.0)(@types/react@18.3.3)(react-dom@18.3.0-canary-47beb96cc-20240222)(react@18.3.0-canary-47beb96cc-20240222)
      '@radix-ui/react-use-layout-effect': 1.1.0(@types/react@18.3.3)(react@18.3.0-canary-47beb96cc-20240222)
      '@types/react': 18.3.3
      '@types/react-dom': 18.3.0
      react: 18.3.0-canary-47beb96cc-20240222
      react-dom: 18.3.0-canary-47beb96cc-20240222(react@18.3.0-canary-47beb96cc-20240222)
    dev: false

  /@radix-ui/react-presence@1.0.1(@types/react-dom@18.3.0)(@types/react@18.3.3)(react-dom@18.3.0-canary-47beb96cc-20240222)(react@18.3.0-canary-47beb96cc-20240222):
    resolution: {integrity: sha512-UXLW4UAbIY5ZjcvzjfRFo5gxva8QirC9hF7wRE4U5gz+TP0DbRk+//qyuAQ1McDxBt1xNMBTaciFGvEmJvAZCg==}
    peerDependencies:
      '@types/react': '*'
      '@types/react-dom': '*'
      react: ^16.8 || ^17.0 || ^18.0
      react-dom: ^16.8 || ^17.0 || ^18.0
    peerDependenciesMeta:
      '@types/react':
        optional: true
      '@types/react-dom':
        optional: true
    dependencies:
      '@babel/runtime': 7.24.7
      '@radix-ui/react-compose-refs': 1.0.1(@types/react@18.3.3)(react@18.3.0-canary-47beb96cc-20240222)
      '@radix-ui/react-use-layout-effect': 1.0.1(@types/react@18.3.3)(react@18.3.0-canary-47beb96cc-20240222)
      '@types/react': 18.3.3
      '@types/react-dom': 18.3.0
      react: 18.3.0-canary-47beb96cc-20240222
      react-dom: 18.3.0-canary-47beb96cc-20240222(react@18.3.0-canary-47beb96cc-20240222)
    dev: false

  /@radix-ui/react-presence@1.1.0(@types/react-dom@18.3.0)(@types/react@18.3.3)(react-dom@18.3.0-canary-47beb96cc-20240222)(react@18.3.0-canary-47beb96cc-20240222):
    resolution: {integrity: sha512-Gq6wuRN/asf9H/E/VzdKoUtT8GC9PQc9z40/vEr0VCJ4u5XvvhWIrSsCB6vD2/cH7ugTdSfYq9fLJCcM00acrQ==}
    peerDependencies:
      '@types/react': '*'
      '@types/react-dom': '*'
      react: ^16.8 || ^17.0 || ^18.0 || ^19.0 || ^19.0.0-rc
      react-dom: ^16.8 || ^17.0 || ^18.0 || ^19.0 || ^19.0.0-rc
    peerDependenciesMeta:
      '@types/react':
        optional: true
      '@types/react-dom':
        optional: true
    dependencies:
      '@radix-ui/react-compose-refs': 1.1.0(@types/react@18.3.3)(react@18.3.0-canary-47beb96cc-20240222)
      '@radix-ui/react-use-layout-effect': 1.1.0(@types/react@18.3.3)(react@18.3.0-canary-47beb96cc-20240222)
      '@types/react': 18.3.3
      '@types/react-dom': 18.3.0
      react: 18.3.0-canary-47beb96cc-20240222
      react-dom: 18.3.0-canary-47beb96cc-20240222(react@18.3.0-canary-47beb96cc-20240222)
    dev: false

  /@radix-ui/react-primitive@1.0.3(@types/react-dom@18.3.0)(@types/react@18.3.3)(react-dom@18.3.0-canary-47beb96cc-20240222)(react@18.3.0-canary-47beb96cc-20240222):
    resolution: {integrity: sha512-yi58uVyoAcK/Nq1inRY56ZSjKypBNKTa/1mcL8qdl6oJeEaDbOldlzrGn7P6Q3Id5d+SYNGc5AJgc4vGhjs5+g==}
    peerDependencies:
      '@types/react': '*'
      '@types/react-dom': '*'
      react: ^16.8 || ^17.0 || ^18.0
      react-dom: ^16.8 || ^17.0 || ^18.0
    peerDependenciesMeta:
      '@types/react':
        optional: true
      '@types/react-dom':
        optional: true
    dependencies:
      '@babel/runtime': 7.24.7
      '@radix-ui/react-slot': 1.0.2(@types/react@18.3.3)(react@18.3.0-canary-47beb96cc-20240222)
      '@types/react': 18.3.3
      '@types/react-dom': 18.3.0
      react: 18.3.0-canary-47beb96cc-20240222
      react-dom: 18.3.0-canary-47beb96cc-20240222(react@18.3.0-canary-47beb96cc-20240222)
    dev: false

  /@radix-ui/react-primitive@2.0.0(@types/react-dom@18.3.0)(@types/react@18.3.3)(react-dom@18.3.0-canary-47beb96cc-20240222)(react@18.3.0-canary-47beb96cc-20240222):
    resolution: {integrity: sha512-ZSpFm0/uHa8zTvKBDjLFWLo8dkr4MBsiDLz0g3gMUwqgLHz9rTaRRGYDgvZPtBJgYCBKXkS9fzmoySgr8CO6Cw==}
    peerDependencies:
      '@types/react': '*'
      '@types/react-dom': '*'
      react: ^16.8 || ^17.0 || ^18.0 || ^19.0 || ^19.0.0-rc
      react-dom: ^16.8 || ^17.0 || ^18.0 || ^19.0 || ^19.0.0-rc
    peerDependenciesMeta:
      '@types/react':
        optional: true
      '@types/react-dom':
        optional: true
    dependencies:
      '@radix-ui/react-slot': 1.1.0(@types/react@18.3.3)(react@18.3.0-canary-47beb96cc-20240222)
      '@types/react': 18.3.3
      '@types/react-dom': 18.3.0
      react: 18.3.0-canary-47beb96cc-20240222
      react-dom: 18.3.0-canary-47beb96cc-20240222(react@18.3.0-canary-47beb96cc-20240222)
    dev: false

  /@radix-ui/react-progress@1.1.0(@types/react-dom@18.3.0)(@types/react@18.3.3)(react-dom@18.3.0-canary-47beb96cc-20240222)(react@18.3.0-canary-47beb96cc-20240222):
    resolution: {integrity: sha512-aSzvnYpP725CROcxAOEBVZZSIQVQdHgBr2QQFKySsaD14u8dNT0batuXI+AAGDdAHfXH8rbnHmjYFqVJ21KkRg==}
    peerDependencies:
      '@types/react': '*'
      '@types/react-dom': '*'
      react: ^16.8 || ^17.0 || ^18.0 || ^19.0 || ^19.0.0-rc
      react-dom: ^16.8 || ^17.0 || ^18.0 || ^19.0 || ^19.0.0-rc
    peerDependenciesMeta:
      '@types/react':
        optional: true
      '@types/react-dom':
        optional: true
    dependencies:
      '@radix-ui/react-context': 1.1.0(@types/react@18.3.3)(react@18.3.0-canary-47beb96cc-20240222)
      '@radix-ui/react-primitive': 2.0.0(@types/react-dom@18.3.0)(@types/react@18.3.3)(react-dom@18.3.0-canary-47beb96cc-20240222)(react@18.3.0-canary-47beb96cc-20240222)
      '@types/react': 18.3.3
      '@types/react-dom': 18.3.0
      react: 18.3.0-canary-47beb96cc-20240222
      react-dom: 18.3.0-canary-47beb96cc-20240222(react@18.3.0-canary-47beb96cc-20240222)
    dev: false

  /@radix-ui/react-radio-group@1.2.0(@types/react-dom@18.3.0)(@types/react@18.3.3)(react-dom@18.3.0-canary-47beb96cc-20240222)(react@18.3.0-canary-47beb96cc-20240222):
    resolution: {integrity: sha512-yv+oiLaicYMBpqgfpSPw6q+RyXlLdIpQWDHZbUKURxe+nEh53hFXPPlfhfQQtYkS5MMK/5IWIa76SksleQZSzw==}
    peerDependencies:
      '@types/react': '*'
      '@types/react-dom': '*'
      react: ^16.8 || ^17.0 || ^18.0 || ^19.0 || ^19.0.0-rc
      react-dom: ^16.8 || ^17.0 || ^18.0 || ^19.0 || ^19.0.0-rc
    peerDependenciesMeta:
      '@types/react':
        optional: true
      '@types/react-dom':
        optional: true
    dependencies:
      '@radix-ui/primitive': 1.1.0
      '@radix-ui/react-compose-refs': 1.1.0(@types/react@18.3.3)(react@18.3.0-canary-47beb96cc-20240222)
      '@radix-ui/react-context': 1.1.0(@types/react@18.3.3)(react@18.3.0-canary-47beb96cc-20240222)
      '@radix-ui/react-direction': 1.1.0(@types/react@18.3.3)(react@18.3.0-canary-47beb96cc-20240222)
      '@radix-ui/react-presence': 1.1.0(@types/react-dom@18.3.0)(@types/react@18.3.3)(react-dom@18.3.0-canary-47beb96cc-20240222)(react@18.3.0-canary-47beb96cc-20240222)
      '@radix-ui/react-primitive': 2.0.0(@types/react-dom@18.3.0)(@types/react@18.3.3)(react-dom@18.3.0-canary-47beb96cc-20240222)(react@18.3.0-canary-47beb96cc-20240222)
      '@radix-ui/react-roving-focus': 1.1.0(@types/react-dom@18.3.0)(@types/react@18.3.3)(react-dom@18.3.0-canary-47beb96cc-20240222)(react@18.3.0-canary-47beb96cc-20240222)
      '@radix-ui/react-use-controllable-state': 1.1.0(@types/react@18.3.3)(react@18.3.0-canary-47beb96cc-20240222)
      '@radix-ui/react-use-previous': 1.1.0(@types/react@18.3.3)(react@18.3.0-canary-47beb96cc-20240222)
      '@radix-ui/react-use-size': 1.1.0(@types/react@18.3.3)(react@18.3.0-canary-47beb96cc-20240222)
      '@types/react': 18.3.3
      '@types/react-dom': 18.3.0
      react: 18.3.0-canary-47beb96cc-20240222
      react-dom: 18.3.0-canary-47beb96cc-20240222(react@18.3.0-canary-47beb96cc-20240222)
    dev: false

  /@radix-ui/react-roving-focus@1.1.0(@types/react-dom@18.3.0)(@types/react@18.3.3)(react-dom@18.3.0-canary-47beb96cc-20240222)(react@18.3.0-canary-47beb96cc-20240222):
    resolution: {integrity: sha512-EA6AMGeq9AEeQDeSH0aZgG198qkfHSbvWTf1HvoDmOB5bBG/qTxjYMWUKMnYiV6J/iP/J8MEFSuB2zRU2n7ODA==}
    peerDependencies:
      '@types/react': '*'
      '@types/react-dom': '*'
      react: ^16.8 || ^17.0 || ^18.0 || ^19.0 || ^19.0.0-rc
      react-dom: ^16.8 || ^17.0 || ^18.0 || ^19.0 || ^19.0.0-rc
    peerDependenciesMeta:
      '@types/react':
        optional: true
      '@types/react-dom':
        optional: true
    dependencies:
      '@radix-ui/primitive': 1.1.0
      '@radix-ui/react-collection': 1.1.0(@types/react-dom@18.3.0)(@types/react@18.3.3)(react-dom@18.3.0-canary-47beb96cc-20240222)(react@18.3.0-canary-47beb96cc-20240222)
      '@radix-ui/react-compose-refs': 1.1.0(@types/react@18.3.3)(react@18.3.0-canary-47beb96cc-20240222)
      '@radix-ui/react-context': 1.1.0(@types/react@18.3.3)(react@18.3.0-canary-47beb96cc-20240222)
      '@radix-ui/react-direction': 1.1.0(@types/react@18.3.3)(react@18.3.0-canary-47beb96cc-20240222)
      '@radix-ui/react-id': 1.1.0(@types/react@18.3.3)(react@18.3.0-canary-47beb96cc-20240222)
      '@radix-ui/react-primitive': 2.0.0(@types/react-dom@18.3.0)(@types/react@18.3.3)(react-dom@18.3.0-canary-47beb96cc-20240222)(react@18.3.0-canary-47beb96cc-20240222)
      '@radix-ui/react-use-callback-ref': 1.1.0(@types/react@18.3.3)(react@18.3.0-canary-47beb96cc-20240222)
      '@radix-ui/react-use-controllable-state': 1.1.0(@types/react@18.3.3)(react@18.3.0-canary-47beb96cc-20240222)
      '@types/react': 18.3.3
      '@types/react-dom': 18.3.0
      react: 18.3.0-canary-47beb96cc-20240222
      react-dom: 18.3.0-canary-47beb96cc-20240222(react@18.3.0-canary-47beb96cc-20240222)
    dev: false

  /@radix-ui/react-scroll-area@1.1.0(@types/react-dom@18.3.0)(@types/react@18.3.3)(react-dom@18.3.0-canary-47beb96cc-20240222)(react@18.3.0-canary-47beb96cc-20240222):
    resolution: {integrity: sha512-9ArIZ9HWhsrfqS765h+GZuLoxaRHD/j0ZWOWilsCvYTpYJp8XwCqNG7Dt9Nu/TItKOdgLGkOPCodQvDc+UMwYg==}
    peerDependencies:
      '@types/react': '*'
      '@types/react-dom': '*'
      react: ^16.8 || ^17.0 || ^18.0 || ^19.0 || ^19.0.0-rc
      react-dom: ^16.8 || ^17.0 || ^18.0 || ^19.0 || ^19.0.0-rc
    peerDependenciesMeta:
      '@types/react':
        optional: true
      '@types/react-dom':
        optional: true
    dependencies:
      '@radix-ui/number': 1.1.0
      '@radix-ui/primitive': 1.1.0
      '@radix-ui/react-compose-refs': 1.1.0(@types/react@18.3.3)(react@18.3.0-canary-47beb96cc-20240222)
      '@radix-ui/react-context': 1.1.0(@types/react@18.3.3)(react@18.3.0-canary-47beb96cc-20240222)
      '@radix-ui/react-direction': 1.1.0(@types/react@18.3.3)(react@18.3.0-canary-47beb96cc-20240222)
      '@radix-ui/react-presence': 1.1.0(@types/react-dom@18.3.0)(@types/react@18.3.3)(react-dom@18.3.0-canary-47beb96cc-20240222)(react@18.3.0-canary-47beb96cc-20240222)
      '@radix-ui/react-primitive': 2.0.0(@types/react-dom@18.3.0)(@types/react@18.3.3)(react-dom@18.3.0-canary-47beb96cc-20240222)(react@18.3.0-canary-47beb96cc-20240222)
      '@radix-ui/react-use-callback-ref': 1.1.0(@types/react@18.3.3)(react@18.3.0-canary-47beb96cc-20240222)
      '@radix-ui/react-use-layout-effect': 1.1.0(@types/react@18.3.3)(react@18.3.0-canary-47beb96cc-20240222)
      '@types/react': 18.3.3
      '@types/react-dom': 18.3.0
      react: 18.3.0-canary-47beb96cc-20240222
      react-dom: 18.3.0-canary-47beb96cc-20240222(react@18.3.0-canary-47beb96cc-20240222)
    dev: false

  /@radix-ui/react-select@2.1.1(@types/react-dom@18.3.0)(@types/react@18.3.3)(react-dom@18.3.0-canary-47beb96cc-20240222)(react@18.3.0-canary-47beb96cc-20240222):
    resolution: {integrity: sha512-8iRDfyLtzxlprOo9IicnzvpsO1wNCkuwzzCM+Z5Rb5tNOpCdMvcc2AkzX0Fz+Tz9v6NJ5B/7EEgyZveo4FBRfQ==}
    peerDependencies:
      '@types/react': '*'
      '@types/react-dom': '*'
      react: ^16.8 || ^17.0 || ^18.0 || ^19.0 || ^19.0.0-rc
      react-dom: ^16.8 || ^17.0 || ^18.0 || ^19.0 || ^19.0.0-rc
    peerDependenciesMeta:
      '@types/react':
        optional: true
      '@types/react-dom':
        optional: true
    dependencies:
      '@radix-ui/number': 1.1.0
      '@radix-ui/primitive': 1.1.0
      '@radix-ui/react-collection': 1.1.0(@types/react-dom@18.3.0)(@types/react@18.3.3)(react-dom@18.3.0-canary-47beb96cc-20240222)(react@18.3.0-canary-47beb96cc-20240222)
      '@radix-ui/react-compose-refs': 1.1.0(@types/react@18.3.3)(react@18.3.0-canary-47beb96cc-20240222)
      '@radix-ui/react-context': 1.1.0(@types/react@18.3.3)(react@18.3.0-canary-47beb96cc-20240222)
      '@radix-ui/react-direction': 1.1.0(@types/react@18.3.3)(react@18.3.0-canary-47beb96cc-20240222)
      '@radix-ui/react-dismissable-layer': 1.1.0(@types/react-dom@18.3.0)(@types/react@18.3.3)(react-dom@18.3.0-canary-47beb96cc-20240222)(react@18.3.0-canary-47beb96cc-20240222)
      '@radix-ui/react-focus-guards': 1.1.0(@types/react@18.3.3)(react@18.3.0-canary-47beb96cc-20240222)
      '@radix-ui/react-focus-scope': 1.1.0(@types/react-dom@18.3.0)(@types/react@18.3.3)(react-dom@18.3.0-canary-47beb96cc-20240222)(react@18.3.0-canary-47beb96cc-20240222)
      '@radix-ui/react-id': 1.1.0(@types/react@18.3.3)(react@18.3.0-canary-47beb96cc-20240222)
      '@radix-ui/react-popper': 1.2.0(@types/react-dom@18.3.0)(@types/react@18.3.3)(react-dom@18.3.0-canary-47beb96cc-20240222)(react@18.3.0-canary-47beb96cc-20240222)
      '@radix-ui/react-portal': 1.1.1(@types/react-dom@18.3.0)(@types/react@18.3.3)(react-dom@18.3.0-canary-47beb96cc-20240222)(react@18.3.0-canary-47beb96cc-20240222)
      '@radix-ui/react-primitive': 2.0.0(@types/react-dom@18.3.0)(@types/react@18.3.3)(react-dom@18.3.0-canary-47beb96cc-20240222)(react@18.3.0-canary-47beb96cc-20240222)
      '@radix-ui/react-slot': 1.1.0(@types/react@18.3.3)(react@18.3.0-canary-47beb96cc-20240222)
      '@radix-ui/react-use-callback-ref': 1.1.0(@types/react@18.3.3)(react@18.3.0-canary-47beb96cc-20240222)
      '@radix-ui/react-use-controllable-state': 1.1.0(@types/react@18.3.3)(react@18.3.0-canary-47beb96cc-20240222)
      '@radix-ui/react-use-layout-effect': 1.1.0(@types/react@18.3.3)(react@18.3.0-canary-47beb96cc-20240222)
      '@radix-ui/react-use-previous': 1.1.0(@types/react@18.3.3)(react@18.3.0-canary-47beb96cc-20240222)
      '@radix-ui/react-visually-hidden': 1.1.0(@types/react-dom@18.3.0)(@types/react@18.3.3)(react-dom@18.3.0-canary-47beb96cc-20240222)(react@18.3.0-canary-47beb96cc-20240222)
      '@types/react': 18.3.3
      '@types/react-dom': 18.3.0
      aria-hidden: 1.2.4
      react: 18.3.0-canary-47beb96cc-20240222
      react-dom: 18.3.0-canary-47beb96cc-20240222(react@18.3.0-canary-47beb96cc-20240222)
      react-remove-scroll: 2.5.7(@types/react@18.3.3)(react@18.3.0-canary-47beb96cc-20240222)
    dev: false

  /@radix-ui/react-separator@1.1.0(@types/react-dom@18.3.0)(@types/react@18.3.3)(react-dom@18.3.0-canary-47beb96cc-20240222)(react@18.3.0-canary-47beb96cc-20240222):
    resolution: {integrity: sha512-3uBAs+egzvJBDZAzvb/n4NxxOYpnspmWxO2u5NbZ8Y6FM/NdrGSF9bop3Cf6F6C71z1rTSn8KV0Fo2ZVd79lGA==}
    peerDependencies:
      '@types/react': '*'
      '@types/react-dom': '*'
      react: ^16.8 || ^17.0 || ^18.0 || ^19.0 || ^19.0.0-rc
      react-dom: ^16.8 || ^17.0 || ^18.0 || ^19.0 || ^19.0.0-rc
    peerDependenciesMeta:
      '@types/react':
        optional: true
      '@types/react-dom':
        optional: true
    dependencies:
      '@radix-ui/react-primitive': 2.0.0(@types/react-dom@18.3.0)(@types/react@18.3.3)(react-dom@18.3.0-canary-47beb96cc-20240222)(react@18.3.0-canary-47beb96cc-20240222)
      '@types/react': 18.3.3
      '@types/react-dom': 18.3.0
      react: 18.3.0-canary-47beb96cc-20240222
      react-dom: 18.3.0-canary-47beb96cc-20240222(react@18.3.0-canary-47beb96cc-20240222)
    dev: false

  /@radix-ui/react-slider@1.2.0(@types/react-dom@18.3.0)(@types/react@18.3.3)(react-dom@18.3.0-canary-47beb96cc-20240222)(react@18.3.0-canary-47beb96cc-20240222):
    resolution: {integrity: sha512-dAHCDA4/ySXROEPaRtaMV5WHL8+JB/DbtyTbJjYkY0RXmKMO2Ln8DFZhywG5/mVQ4WqHDBc8smc14yPXPqZHYA==}
    peerDependencies:
      '@types/react': '*'
      '@types/react-dom': '*'
      react: ^16.8 || ^17.0 || ^18.0 || ^19.0 || ^19.0.0-rc
      react-dom: ^16.8 || ^17.0 || ^18.0 || ^19.0 || ^19.0.0-rc
    peerDependenciesMeta:
      '@types/react':
        optional: true
      '@types/react-dom':
        optional: true
    dependencies:
      '@radix-ui/number': 1.1.0
      '@radix-ui/primitive': 1.1.0
      '@radix-ui/react-collection': 1.1.0(@types/react-dom@18.3.0)(@types/react@18.3.3)(react-dom@18.3.0-canary-47beb96cc-20240222)(react@18.3.0-canary-47beb96cc-20240222)
      '@radix-ui/react-compose-refs': 1.1.0(@types/react@18.3.3)(react@18.3.0-canary-47beb96cc-20240222)
      '@radix-ui/react-context': 1.1.0(@types/react@18.3.3)(react@18.3.0-canary-47beb96cc-20240222)
      '@radix-ui/react-direction': 1.1.0(@types/react@18.3.3)(react@18.3.0-canary-47beb96cc-20240222)
      '@radix-ui/react-primitive': 2.0.0(@types/react-dom@18.3.0)(@types/react@18.3.3)(react-dom@18.3.0-canary-47beb96cc-20240222)(react@18.3.0-canary-47beb96cc-20240222)
      '@radix-ui/react-use-controllable-state': 1.1.0(@types/react@18.3.3)(react@18.3.0-canary-47beb96cc-20240222)
      '@radix-ui/react-use-layout-effect': 1.1.0(@types/react@18.3.3)(react@18.3.0-canary-47beb96cc-20240222)
      '@radix-ui/react-use-previous': 1.1.0(@types/react@18.3.3)(react@18.3.0-canary-47beb96cc-20240222)
      '@radix-ui/react-use-size': 1.1.0(@types/react@18.3.3)(react@18.3.0-canary-47beb96cc-20240222)
      '@types/react': 18.3.3
      '@types/react-dom': 18.3.0
      react: 18.3.0-canary-47beb96cc-20240222
      react-dom: 18.3.0-canary-47beb96cc-20240222(react@18.3.0-canary-47beb96cc-20240222)
    dev: false

  /@radix-ui/react-slot@1.0.2(@types/react@18.3.3)(react@18.3.0-canary-47beb96cc-20240222):
    resolution: {integrity: sha512-YeTpuq4deV+6DusvVUW4ivBgnkHwECUu0BiN43L5UCDFgdhsRUWAghhTF5MbvNTPzmiFOx90asDSUjWuCNapwg==}
    peerDependencies:
      '@types/react': '*'
      react: ^16.8 || ^17.0 || ^18.0
    peerDependenciesMeta:
      '@types/react':
        optional: true
    dependencies:
      '@babel/runtime': 7.24.7
      '@radix-ui/react-compose-refs': 1.0.1(@types/react@18.3.3)(react@18.3.0-canary-47beb96cc-20240222)
      '@types/react': 18.3.3
      react: 18.3.0-canary-47beb96cc-20240222
    dev: false

  /@radix-ui/react-slot@1.1.0(@types/react@18.3.3)(react@18.3.0-canary-47beb96cc-20240222):
    resolution: {integrity: sha512-FUCf5XMfmW4dtYl69pdS4DbxKy8nj4M7SafBgPllysxmdachynNflAdp/gCsnYWNDnge6tI9onzMp5ARYc1KNw==}
    peerDependencies:
      '@types/react': '*'
      react: ^16.8 || ^17.0 || ^18.0 || ^19.0 || ^19.0.0-rc
    peerDependenciesMeta:
      '@types/react':
        optional: true
    dependencies:
      '@radix-ui/react-compose-refs': 1.1.0(@types/react@18.3.3)(react@18.3.0-canary-47beb96cc-20240222)
      '@types/react': 18.3.3
      react: 18.3.0-canary-47beb96cc-20240222
    dev: false

  /@radix-ui/react-switch@1.1.0(@types/react-dom@18.3.0)(@types/react@18.3.3)(react-dom@18.3.0-canary-47beb96cc-20240222)(react@18.3.0-canary-47beb96cc-20240222):
    resolution: {integrity: sha512-OBzy5WAj641k0AOSpKQtreDMe+isX0MQJ1IVyF03ucdF3DunOnROVrjWs8zsXUxC3zfZ6JL9HFVCUlMghz9dJw==}
    peerDependencies:
      '@types/react': '*'
      '@types/react-dom': '*'
      react: ^16.8 || ^17.0 || ^18.0 || ^19.0 || ^19.0.0-rc
      react-dom: ^16.8 || ^17.0 || ^18.0 || ^19.0 || ^19.0.0-rc
    peerDependenciesMeta:
      '@types/react':
        optional: true
      '@types/react-dom':
        optional: true
    dependencies:
      '@radix-ui/primitive': 1.1.0
      '@radix-ui/react-compose-refs': 1.1.0(@types/react@18.3.3)(react@18.3.0-canary-47beb96cc-20240222)
      '@radix-ui/react-context': 1.1.0(@types/react@18.3.3)(react@18.3.0-canary-47beb96cc-20240222)
      '@radix-ui/react-primitive': 2.0.0(@types/react-dom@18.3.0)(@types/react@18.3.3)(react-dom@18.3.0-canary-47beb96cc-20240222)(react@18.3.0-canary-47beb96cc-20240222)
      '@radix-ui/react-use-controllable-state': 1.1.0(@types/react@18.3.3)(react@18.3.0-canary-47beb96cc-20240222)
      '@radix-ui/react-use-previous': 1.1.0(@types/react@18.3.3)(react@18.3.0-canary-47beb96cc-20240222)
      '@radix-ui/react-use-size': 1.1.0(@types/react@18.3.3)(react@18.3.0-canary-47beb96cc-20240222)
      '@types/react': 18.3.3
      '@types/react-dom': 18.3.0
      react: 18.3.0-canary-47beb96cc-20240222
      react-dom: 18.3.0-canary-47beb96cc-20240222(react@18.3.0-canary-47beb96cc-20240222)
    dev: false

  /@radix-ui/react-tabs@1.1.0(@types/react-dom@18.3.0)(@types/react@18.3.3)(react-dom@18.3.0-canary-47beb96cc-20240222)(react@18.3.0-canary-47beb96cc-20240222):
    resolution: {integrity: sha512-bZgOKB/LtZIij75FSuPzyEti/XBhJH52ExgtdVqjCIh+Nx/FW+LhnbXtbCzIi34ccyMsyOja8T0thCzoHFXNKA==}
    peerDependencies:
      '@types/react': '*'
      '@types/react-dom': '*'
      react: ^16.8 || ^17.0 || ^18.0 || ^19.0 || ^19.0.0-rc
      react-dom: ^16.8 || ^17.0 || ^18.0 || ^19.0 || ^19.0.0-rc
    peerDependenciesMeta:
      '@types/react':
        optional: true
      '@types/react-dom':
        optional: true
    dependencies:
      '@radix-ui/primitive': 1.1.0
      '@radix-ui/react-context': 1.1.0(@types/react@18.3.3)(react@18.3.0-canary-47beb96cc-20240222)
      '@radix-ui/react-direction': 1.1.0(@types/react@18.3.3)(react@18.3.0-canary-47beb96cc-20240222)
      '@radix-ui/react-id': 1.1.0(@types/react@18.3.3)(react@18.3.0-canary-47beb96cc-20240222)
      '@radix-ui/react-presence': 1.1.0(@types/react-dom@18.3.0)(@types/react@18.3.3)(react-dom@18.3.0-canary-47beb96cc-20240222)(react@18.3.0-canary-47beb96cc-20240222)
      '@radix-ui/react-primitive': 2.0.0(@types/react-dom@18.3.0)(@types/react@18.3.3)(react-dom@18.3.0-canary-47beb96cc-20240222)(react@18.3.0-canary-47beb96cc-20240222)
      '@radix-ui/react-roving-focus': 1.1.0(@types/react-dom@18.3.0)(@types/react@18.3.3)(react-dom@18.3.0-canary-47beb96cc-20240222)(react@18.3.0-canary-47beb96cc-20240222)
      '@radix-ui/react-use-controllable-state': 1.1.0(@types/react@18.3.3)(react@18.3.0-canary-47beb96cc-20240222)
      '@types/react': 18.3.3
      '@types/react-dom': 18.3.0
      react: 18.3.0-canary-47beb96cc-20240222
      react-dom: 18.3.0-canary-47beb96cc-20240222(react@18.3.0-canary-47beb96cc-20240222)
    dev: false

  /@radix-ui/react-toggle-group@1.1.0(@types/react-dom@18.3.0)(@types/react@18.3.3)(react-dom@18.3.0-canary-47beb96cc-20240222)(react@18.3.0-canary-47beb96cc-20240222):
    resolution: {integrity: sha512-PpTJV68dZU2oqqgq75Uzto5o/XfOVgkrJ9rulVmfTKxWp3HfUjHE6CP/WLRR4AzPX9HWxw7vFow2me85Yu+Naw==}
    peerDependencies:
      '@types/react': '*'
      '@types/react-dom': '*'
      react: ^16.8 || ^17.0 || ^18.0 || ^19.0 || ^19.0.0-rc
      react-dom: ^16.8 || ^17.0 || ^18.0 || ^19.0 || ^19.0.0-rc
    peerDependenciesMeta:
      '@types/react':
        optional: true
      '@types/react-dom':
        optional: true
    dependencies:
      '@radix-ui/primitive': 1.1.0
      '@radix-ui/react-context': 1.1.0(@types/react@18.3.3)(react@18.3.0-canary-47beb96cc-20240222)
      '@radix-ui/react-direction': 1.1.0(@types/react@18.3.3)(react@18.3.0-canary-47beb96cc-20240222)
      '@radix-ui/react-primitive': 2.0.0(@types/react-dom@18.3.0)(@types/react@18.3.3)(react-dom@18.3.0-canary-47beb96cc-20240222)(react@18.3.0-canary-47beb96cc-20240222)
      '@radix-ui/react-roving-focus': 1.1.0(@types/react-dom@18.3.0)(@types/react@18.3.3)(react-dom@18.3.0-canary-47beb96cc-20240222)(react@18.3.0-canary-47beb96cc-20240222)
      '@radix-ui/react-toggle': 1.1.0(@types/react-dom@18.3.0)(@types/react@18.3.3)(react-dom@18.3.0-canary-47beb96cc-20240222)(react@18.3.0-canary-47beb96cc-20240222)
      '@radix-ui/react-use-controllable-state': 1.1.0(@types/react@18.3.3)(react@18.3.0-canary-47beb96cc-20240222)
      '@types/react': 18.3.3
      '@types/react-dom': 18.3.0
      react: 18.3.0-canary-47beb96cc-20240222
      react-dom: 18.3.0-canary-47beb96cc-20240222(react@18.3.0-canary-47beb96cc-20240222)
    dev: false

  /@radix-ui/react-toggle@1.1.0(@types/react-dom@18.3.0)(@types/react@18.3.3)(react-dom@18.3.0-canary-47beb96cc-20240222)(react@18.3.0-canary-47beb96cc-20240222):
    resolution: {integrity: sha512-gwoxaKZ0oJ4vIgzsfESBuSgJNdc0rv12VhHgcqN0TEJmmZixXG/2XpsLK8kzNWYcnaoRIEEQc0bEi3dIvdUpjw==}
    peerDependencies:
      '@types/react': '*'
      '@types/react-dom': '*'
      react: ^16.8 || ^17.0 || ^18.0 || ^19.0 || ^19.0.0-rc
      react-dom: ^16.8 || ^17.0 || ^18.0 || ^19.0 || ^19.0.0-rc
    peerDependenciesMeta:
      '@types/react':
        optional: true
      '@types/react-dom':
        optional: true
    dependencies:
      '@radix-ui/primitive': 1.1.0
      '@radix-ui/react-primitive': 2.0.0(@types/react-dom@18.3.0)(@types/react@18.3.3)(react-dom@18.3.0-canary-47beb96cc-20240222)(react@18.3.0-canary-47beb96cc-20240222)
      '@radix-ui/react-use-controllable-state': 1.1.0(@types/react@18.3.3)(react@18.3.0-canary-47beb96cc-20240222)
      '@types/react': 18.3.3
      '@types/react-dom': 18.3.0
      react: 18.3.0-canary-47beb96cc-20240222
      react-dom: 18.3.0-canary-47beb96cc-20240222(react@18.3.0-canary-47beb96cc-20240222)
    dev: false

  /@radix-ui/react-tooltip@1.1.1(@types/react-dom@18.3.0)(@types/react@18.3.3)(react-dom@18.3.0-canary-47beb96cc-20240222)(react@18.3.0-canary-47beb96cc-20240222):
    resolution: {integrity: sha512-LLE8nzNE4MzPMw3O2zlVlkLFid3y9hMUs7uCbSHyKSo+tCN4yMCf+ZCCcfrYgsOC0TiHBPQ1mtpJ2liY3ZT3SQ==}
    peerDependencies:
      '@types/react': '*'
      '@types/react-dom': '*'
      react: ^16.8 || ^17.0 || ^18.0 || ^19.0 || ^19.0.0-rc
      react-dom: ^16.8 || ^17.0 || ^18.0 || ^19.0 || ^19.0.0-rc
    peerDependenciesMeta:
      '@types/react':
        optional: true
      '@types/react-dom':
        optional: true
    dependencies:
      '@radix-ui/primitive': 1.1.0
      '@radix-ui/react-compose-refs': 1.1.0(@types/react@18.3.3)(react@18.3.0-canary-47beb96cc-20240222)
      '@radix-ui/react-context': 1.1.0(@types/react@18.3.3)(react@18.3.0-canary-47beb96cc-20240222)
      '@radix-ui/react-dismissable-layer': 1.1.0(@types/react-dom@18.3.0)(@types/react@18.3.3)(react-dom@18.3.0-canary-47beb96cc-20240222)(react@18.3.0-canary-47beb96cc-20240222)
      '@radix-ui/react-id': 1.1.0(@types/react@18.3.3)(react@18.3.0-canary-47beb96cc-20240222)
      '@radix-ui/react-popper': 1.2.0(@types/react-dom@18.3.0)(@types/react@18.3.3)(react-dom@18.3.0-canary-47beb96cc-20240222)(react@18.3.0-canary-47beb96cc-20240222)
      '@radix-ui/react-portal': 1.1.1(@types/react-dom@18.3.0)(@types/react@18.3.3)(react-dom@18.3.0-canary-47beb96cc-20240222)(react@18.3.0-canary-47beb96cc-20240222)
      '@radix-ui/react-presence': 1.1.0(@types/react-dom@18.3.0)(@types/react@18.3.3)(react-dom@18.3.0-canary-47beb96cc-20240222)(react@18.3.0-canary-47beb96cc-20240222)
      '@radix-ui/react-primitive': 2.0.0(@types/react-dom@18.3.0)(@types/react@18.3.3)(react-dom@18.3.0-canary-47beb96cc-20240222)(react@18.3.0-canary-47beb96cc-20240222)
      '@radix-ui/react-slot': 1.1.0(@types/react@18.3.3)(react@18.3.0-canary-47beb96cc-20240222)
      '@radix-ui/react-use-controllable-state': 1.1.0(@types/react@18.3.3)(react@18.3.0-canary-47beb96cc-20240222)
      '@radix-ui/react-visually-hidden': 1.1.0(@types/react-dom@18.3.0)(@types/react@18.3.3)(react-dom@18.3.0-canary-47beb96cc-20240222)(react@18.3.0-canary-47beb96cc-20240222)
      '@types/react': 18.3.3
      '@types/react-dom': 18.3.0
      react: 18.3.0-canary-47beb96cc-20240222
      react-dom: 18.3.0-canary-47beb96cc-20240222(react@18.3.0-canary-47beb96cc-20240222)
    dev: false

  /@radix-ui/react-tooltip@1.1.2(@types/react-dom@18.3.0)(@types/react@18.3.3)(react-dom@18.3.0-canary-47beb96cc-20240222)(react@18.3.0-canary-47beb96cc-20240222):
    resolution: {integrity: sha512-9XRsLwe6Yb9B/tlnYCPVUd/TFS4J7HuOZW345DCeC6vKIxQGMZdx21RK4VoZauPD5frgkXTYVS5y90L+3YBn4w==}
    peerDependencies:
      '@types/react': '*'
      '@types/react-dom': '*'
      react: ^16.8 || ^17.0 || ^18.0 || ^19.0 || ^19.0.0-rc
      react-dom: ^16.8 || ^17.0 || ^18.0 || ^19.0 || ^19.0.0-rc
    peerDependenciesMeta:
      '@types/react':
        optional: true
      '@types/react-dom':
        optional: true
    dependencies:
      '@radix-ui/primitive': 1.1.0
      '@radix-ui/react-compose-refs': 1.1.0(@types/react@18.3.3)(react@18.3.0-canary-47beb96cc-20240222)
      '@radix-ui/react-context': 1.1.0(@types/react@18.3.3)(react@18.3.0-canary-47beb96cc-20240222)
      '@radix-ui/react-dismissable-layer': 1.1.0(@types/react-dom@18.3.0)(@types/react@18.3.3)(react-dom@18.3.0-canary-47beb96cc-20240222)(react@18.3.0-canary-47beb96cc-20240222)
      '@radix-ui/react-id': 1.1.0(@types/react@18.3.3)(react@18.3.0-canary-47beb96cc-20240222)
      '@radix-ui/react-popper': 1.2.0(@types/react-dom@18.3.0)(@types/react@18.3.3)(react-dom@18.3.0-canary-47beb96cc-20240222)(react@18.3.0-canary-47beb96cc-20240222)
      '@radix-ui/react-portal': 1.1.1(@types/react-dom@18.3.0)(@types/react@18.3.3)(react-dom@18.3.0-canary-47beb96cc-20240222)(react@18.3.0-canary-47beb96cc-20240222)
      '@radix-ui/react-presence': 1.1.0(@types/react-dom@18.3.0)(@types/react@18.3.3)(react-dom@18.3.0-canary-47beb96cc-20240222)(react@18.3.0-canary-47beb96cc-20240222)
      '@radix-ui/react-primitive': 2.0.0(@types/react-dom@18.3.0)(@types/react@18.3.3)(react-dom@18.3.0-canary-47beb96cc-20240222)(react@18.3.0-canary-47beb96cc-20240222)
      '@radix-ui/react-slot': 1.1.0(@types/react@18.3.3)(react@18.3.0-canary-47beb96cc-20240222)
      '@radix-ui/react-use-controllable-state': 1.1.0(@types/react@18.3.3)(react@18.3.0-canary-47beb96cc-20240222)
      '@radix-ui/react-visually-hidden': 1.1.0(@types/react-dom@18.3.0)(@types/react@18.3.3)(react-dom@18.3.0-canary-47beb96cc-20240222)(react@18.3.0-canary-47beb96cc-20240222)
      '@types/react': 18.3.3
      '@types/react-dom': 18.3.0
      react: 18.3.0-canary-47beb96cc-20240222
      react-dom: 18.3.0-canary-47beb96cc-20240222(react@18.3.0-canary-47beb96cc-20240222)
    dev: false

  /@radix-ui/react-use-callback-ref@1.0.1(@types/react@18.3.3)(react@18.3.0-canary-47beb96cc-20240222):
    resolution: {integrity: sha512-D94LjX4Sp0xJFVaoQOd3OO9k7tpBYNOXdVhkltUbGv2Qb9OXdrg/CpsjlZv7ia14Sylv398LswWBVVu5nqKzAQ==}
    peerDependencies:
      '@types/react': '*'
      react: ^16.8 || ^17.0 || ^18.0
    peerDependenciesMeta:
      '@types/react':
        optional: true
    dependencies:
      '@babel/runtime': 7.24.7
      '@types/react': 18.3.3
      react: 18.3.0-canary-47beb96cc-20240222
    dev: false

  /@radix-ui/react-use-callback-ref@1.1.0(@types/react@18.3.3)(react@18.3.0-canary-47beb96cc-20240222):
    resolution: {integrity: sha512-CasTfvsy+frcFkbXtSJ2Zu9JHpN8TYKxkgJGWbjiZhFivxaeW7rMeZt7QELGVLaYVfFMsKHjb7Ak0nMEe+2Vfw==}
    peerDependencies:
      '@types/react': '*'
      react: ^16.8 || ^17.0 || ^18.0 || ^19.0 || ^19.0.0-rc
    peerDependenciesMeta:
      '@types/react':
        optional: true
    dependencies:
      '@types/react': 18.3.3
      react: 18.3.0-canary-47beb96cc-20240222
    dev: false

  /@radix-ui/react-use-controllable-state@1.0.1(@types/react@18.3.3)(react@18.3.0-canary-47beb96cc-20240222):
    resolution: {integrity: sha512-Svl5GY5FQeN758fWKrjM6Qb7asvXeiZltlT4U2gVfl8Gx5UAv2sMR0LWo8yhsIZh2oQ0eFdZ59aoOOMV7b47VA==}
    peerDependencies:
      '@types/react': '*'
      react: ^16.8 || ^17.0 || ^18.0
    peerDependenciesMeta:
      '@types/react':
        optional: true
    dependencies:
      '@babel/runtime': 7.24.7
      '@radix-ui/react-use-callback-ref': 1.0.1(@types/react@18.3.3)(react@18.3.0-canary-47beb96cc-20240222)
      '@types/react': 18.3.3
      react: 18.3.0-canary-47beb96cc-20240222
    dev: false

  /@radix-ui/react-use-controllable-state@1.1.0(@types/react@18.3.3)(react@18.3.0-canary-47beb96cc-20240222):
    resolution: {integrity: sha512-MtfMVJiSr2NjzS0Aa90NPTnvTSg6C/JLCV7ma0W6+OMV78vd8OyRpID+Ng9LxzsPbLeuBnWBA1Nq30AtBIDChw==}
    peerDependencies:
      '@types/react': '*'
      react: ^16.8 || ^17.0 || ^18.0 || ^19.0 || ^19.0.0-rc
    peerDependenciesMeta:
      '@types/react':
        optional: true
    dependencies:
      '@radix-ui/react-use-callback-ref': 1.1.0(@types/react@18.3.3)(react@18.3.0-canary-47beb96cc-20240222)
      '@types/react': 18.3.3
      react: 18.3.0-canary-47beb96cc-20240222
    dev: false

  /@radix-ui/react-use-escape-keydown@1.0.3(@types/react@18.3.3)(react@18.3.0-canary-47beb96cc-20240222):
    resolution: {integrity: sha512-vyL82j40hcFicA+M4Ex7hVkB9vHgSse1ZWomAqV2Je3RleKGO5iM8KMOEtfoSB0PnIelMd2lATjTGMYqN5ylTg==}
    peerDependencies:
      '@types/react': '*'
      react: ^16.8 || ^17.0 || ^18.0
    peerDependenciesMeta:
      '@types/react':
        optional: true
    dependencies:
      '@babel/runtime': 7.24.7
      '@radix-ui/react-use-callback-ref': 1.0.1(@types/react@18.3.3)(react@18.3.0-canary-47beb96cc-20240222)
      '@types/react': 18.3.3
      react: 18.3.0-canary-47beb96cc-20240222
    dev: false

  /@radix-ui/react-use-escape-keydown@1.1.0(@types/react@18.3.3)(react@18.3.0-canary-47beb96cc-20240222):
    resolution: {integrity: sha512-L7vwWlR1kTTQ3oh7g1O0CBF3YCyyTj8NmhLR+phShpyA50HCfBFKVJTpshm9PzLiKmehsrQzTYTpX9HvmC9rhw==}
    peerDependencies:
      '@types/react': '*'
      react: ^16.8 || ^17.0 || ^18.0 || ^19.0 || ^19.0.0-rc
    peerDependenciesMeta:
      '@types/react':
        optional: true
    dependencies:
      '@radix-ui/react-use-callback-ref': 1.1.0(@types/react@18.3.3)(react@18.3.0-canary-47beb96cc-20240222)
      '@types/react': 18.3.3
      react: 18.3.0-canary-47beb96cc-20240222
    dev: false

  /@radix-ui/react-use-layout-effect@1.0.1(@types/react@18.3.3)(react@18.3.0-canary-47beb96cc-20240222):
    resolution: {integrity: sha512-v/5RegiJWYdoCvMnITBkNNx6bCj20fiaJnWtRkU18yITptraXjffz5Qbn05uOiQnOvi+dbkznkoaMltz1GnszQ==}
    peerDependencies:
      '@types/react': '*'
      react: ^16.8 || ^17.0 || ^18.0
    peerDependenciesMeta:
      '@types/react':
        optional: true
    dependencies:
      '@babel/runtime': 7.24.7
      '@types/react': 18.3.3
      react: 18.3.0-canary-47beb96cc-20240222
    dev: false

  /@radix-ui/react-use-layout-effect@1.1.0(@types/react@18.3.3)(react@18.3.0-canary-47beb96cc-20240222):
    resolution: {integrity: sha512-+FPE0rOdziWSrH9athwI1R0HDVbWlEhd+FR+aSDk4uWGmSJ9Z54sdZVDQPZAinJhJXwfT+qnj969mCsT2gfm5w==}
    peerDependencies:
      '@types/react': '*'
      react: ^16.8 || ^17.0 || ^18.0 || ^19.0 || ^19.0.0-rc
    peerDependenciesMeta:
      '@types/react':
        optional: true
    dependencies:
      '@types/react': 18.3.3
      react: 18.3.0-canary-47beb96cc-20240222
    dev: false

  /@radix-ui/react-use-previous@1.1.0(@types/react@18.3.3)(react@18.3.0-canary-47beb96cc-20240222):
    resolution: {integrity: sha512-Z/e78qg2YFnnXcW88A4JmTtm4ADckLno6F7OXotmkQfeuCVaKuYzqAATPhVzl3delXE7CxIV8shofPn3jPc5Og==}
    peerDependencies:
      '@types/react': '*'
      react: ^16.8 || ^17.0 || ^18.0 || ^19.0 || ^19.0.0-rc
    peerDependenciesMeta:
      '@types/react':
        optional: true
    dependencies:
      '@types/react': 18.3.3
      react: 18.3.0-canary-47beb96cc-20240222
    dev: false

  /@radix-ui/react-use-rect@1.1.0(@types/react@18.3.3)(react@18.3.0-canary-47beb96cc-20240222):
    resolution: {integrity: sha512-0Fmkebhr6PiseyZlYAOtLS+nb7jLmpqTrJyv61Pe68MKYW6OWdRE2kI70TaYY27u7H0lajqM3hSMMLFq18Z7nQ==}
    peerDependencies:
      '@types/react': '*'
      react: ^16.8 || ^17.0 || ^18.0 || ^19.0 || ^19.0.0-rc
    peerDependenciesMeta:
      '@types/react':
        optional: true
    dependencies:
      '@radix-ui/rect': 1.1.0
      '@types/react': 18.3.3
      react: 18.3.0-canary-47beb96cc-20240222
    dev: false

  /@radix-ui/react-use-size@1.1.0(@types/react@18.3.3)(react@18.3.0-canary-47beb96cc-20240222):
    resolution: {integrity: sha512-XW3/vWuIXHa+2Uwcc2ABSfcCledmXhhQPlGbfcRXbiUQI5Icjcg19BGCZVKKInYbvUCut/ufbbLLPFC5cbb1hw==}
    peerDependencies:
      '@types/react': '*'
      react: ^16.8 || ^17.0 || ^18.0 || ^19.0 || ^19.0.0-rc
    peerDependenciesMeta:
      '@types/react':
        optional: true
    dependencies:
      '@radix-ui/react-use-layout-effect': 1.1.0(@types/react@18.3.3)(react@18.3.0-canary-47beb96cc-20240222)
      '@types/react': 18.3.3
      react: 18.3.0-canary-47beb96cc-20240222
    dev: false

  /@radix-ui/react-visually-hidden@1.1.0(@types/react-dom@18.3.0)(@types/react@18.3.3)(react-dom@18.3.0-canary-47beb96cc-20240222)(react@18.3.0-canary-47beb96cc-20240222):
    resolution: {integrity: sha512-N8MDZqtgCgG5S3aV60INAB475osJousYpZ4cTJ2cFbMpdHS5Y6loLTH8LPtkj2QN0x93J30HT/M3qJXM0+lyeQ==}
    peerDependencies:
      '@types/react': '*'
      '@types/react-dom': '*'
      react: ^16.8 || ^17.0 || ^18.0 || ^19.0 || ^19.0.0-rc
      react-dom: ^16.8 || ^17.0 || ^18.0 || ^19.0 || ^19.0.0-rc
    peerDependenciesMeta:
      '@types/react':
        optional: true
      '@types/react-dom':
        optional: true
    dependencies:
      '@radix-ui/react-primitive': 2.0.0(@types/react-dom@18.3.0)(@types/react@18.3.3)(react-dom@18.3.0-canary-47beb96cc-20240222)(react@18.3.0-canary-47beb96cc-20240222)
      '@types/react': 18.3.3
      '@types/react-dom': 18.3.0
      react: 18.3.0-canary-47beb96cc-20240222
      react-dom: 18.3.0-canary-47beb96cc-20240222(react@18.3.0-canary-47beb96cc-20240222)
    dev: false

  /@radix-ui/rect@1.1.0:
    resolution: {integrity: sha512-A9+lCBZoaMJlVKcRBz2YByCG+Cp2t6nAnMnNba+XiWxnj6r4JUFqfsgwocMBZU9LPtdxC6wB56ySYpc7LQIoJg==}
    dev: false

  /@radix-ui/themes@3.1.1(@types/react-dom@18.3.0)(@types/react@18.3.3)(react-dom@18.3.0-canary-47beb96cc-20240222)(react@18.3.0-canary-47beb96cc-20240222):
    resolution: {integrity: sha512-G+j+x+7kyqQXnn+ftlNPgk1DdZ8h/vVZnLsG4hZB0Mxw4fdKCh1tThQuXDSBNWhFt/vTG79BMzRMiflovENrmA==}
    peerDependencies:
      '@types/react': '*'
      '@types/react-dom': '*'
      react: 16.8 || ^17.0 || ^18.0 || ^19.0 || ^19.0.0-rc
      react-dom: 16.8 || ^17.0 || ^18.0 || ^19.0 || ^19.0.0-rc
    peerDependenciesMeta:
      '@types/react':
        optional: true
      '@types/react-dom':
        optional: true
    dependencies:
      '@radix-ui/colors': 3.0.0
      '@radix-ui/primitive': 1.1.0
      '@radix-ui/react-accessible-icon': 1.1.0(@types/react-dom@18.3.0)(@types/react@18.3.3)(react-dom@18.3.0-canary-47beb96cc-20240222)(react@18.3.0-canary-47beb96cc-20240222)
      '@radix-ui/react-alert-dialog': 1.1.1(@types/react-dom@18.3.0)(@types/react@18.3.3)(react-dom@18.3.0-canary-47beb96cc-20240222)(react@18.3.0-canary-47beb96cc-20240222)
      '@radix-ui/react-aspect-ratio': 1.1.0(@types/react-dom@18.3.0)(@types/react@18.3.3)(react-dom@18.3.0-canary-47beb96cc-20240222)(react@18.3.0-canary-47beb96cc-20240222)
      '@radix-ui/react-avatar': 1.1.0(@types/react-dom@18.3.0)(@types/react@18.3.3)(react-dom@18.3.0-canary-47beb96cc-20240222)(react@18.3.0-canary-47beb96cc-20240222)
      '@radix-ui/react-checkbox': 1.1.0(@types/react-dom@18.3.0)(@types/react@18.3.3)(react-dom@18.3.0-canary-47beb96cc-20240222)(react@18.3.0-canary-47beb96cc-20240222)
      '@radix-ui/react-compose-refs': 1.1.0(@types/react@18.3.3)(react@18.3.0-canary-47beb96cc-20240222)
      '@radix-ui/react-context': 1.1.0(@types/react@18.3.3)(react@18.3.0-canary-47beb96cc-20240222)
      '@radix-ui/react-context-menu': 2.2.1(@types/react-dom@18.3.0)(@types/react@18.3.3)(react-dom@18.3.0-canary-47beb96cc-20240222)(react@18.3.0-canary-47beb96cc-20240222)
      '@radix-ui/react-dialog': 1.1.1(@types/react-dom@18.3.0)(@types/react@18.3.3)(react-dom@18.3.0-canary-47beb96cc-20240222)(react@18.3.0-canary-47beb96cc-20240222)
      '@radix-ui/react-direction': 1.1.0(@types/react@18.3.3)(react@18.3.0-canary-47beb96cc-20240222)
      '@radix-ui/react-dropdown-menu': 2.1.1(@types/react-dom@18.3.0)(@types/react@18.3.3)(react-dom@18.3.0-canary-47beb96cc-20240222)(react@18.3.0-canary-47beb96cc-20240222)
      '@radix-ui/react-form': 0.1.0(@types/react-dom@18.3.0)(@types/react@18.3.3)(react-dom@18.3.0-canary-47beb96cc-20240222)(react@18.3.0-canary-47beb96cc-20240222)
      '@radix-ui/react-hover-card': 1.1.1(@types/react-dom@18.3.0)(@types/react@18.3.3)(react-dom@18.3.0-canary-47beb96cc-20240222)(react@18.3.0-canary-47beb96cc-20240222)
      '@radix-ui/react-navigation-menu': 1.2.0(@types/react-dom@18.3.0)(@types/react@18.3.3)(react-dom@18.3.0-canary-47beb96cc-20240222)(react@18.3.0-canary-47beb96cc-20240222)
      '@radix-ui/react-popover': 1.1.1(@types/react-dom@18.3.0)(@types/react@18.3.3)(react-dom@18.3.0-canary-47beb96cc-20240222)(react@18.3.0-canary-47beb96cc-20240222)
      '@radix-ui/react-portal': 1.1.1(@types/react-dom@18.3.0)(@types/react@18.3.3)(react-dom@18.3.0-canary-47beb96cc-20240222)(react@18.3.0-canary-47beb96cc-20240222)
      '@radix-ui/react-primitive': 2.0.0(@types/react-dom@18.3.0)(@types/react@18.3.3)(react-dom@18.3.0-canary-47beb96cc-20240222)(react@18.3.0-canary-47beb96cc-20240222)
      '@radix-ui/react-progress': 1.1.0(@types/react-dom@18.3.0)(@types/react@18.3.3)(react-dom@18.3.0-canary-47beb96cc-20240222)(react@18.3.0-canary-47beb96cc-20240222)
      '@radix-ui/react-radio-group': 1.2.0(@types/react-dom@18.3.0)(@types/react@18.3.3)(react-dom@18.3.0-canary-47beb96cc-20240222)(react@18.3.0-canary-47beb96cc-20240222)
      '@radix-ui/react-roving-focus': 1.1.0(@types/react-dom@18.3.0)(@types/react@18.3.3)(react-dom@18.3.0-canary-47beb96cc-20240222)(react@18.3.0-canary-47beb96cc-20240222)
      '@radix-ui/react-scroll-area': 1.1.0(@types/react-dom@18.3.0)(@types/react@18.3.3)(react-dom@18.3.0-canary-47beb96cc-20240222)(react@18.3.0-canary-47beb96cc-20240222)
      '@radix-ui/react-select': 2.1.1(@types/react-dom@18.3.0)(@types/react@18.3.3)(react-dom@18.3.0-canary-47beb96cc-20240222)(react@18.3.0-canary-47beb96cc-20240222)
      '@radix-ui/react-slider': 1.2.0(@types/react-dom@18.3.0)(@types/react@18.3.3)(react-dom@18.3.0-canary-47beb96cc-20240222)(react@18.3.0-canary-47beb96cc-20240222)
      '@radix-ui/react-slot': 1.1.0(@types/react@18.3.3)(react@18.3.0-canary-47beb96cc-20240222)
      '@radix-ui/react-switch': 1.1.0(@types/react-dom@18.3.0)(@types/react@18.3.3)(react-dom@18.3.0-canary-47beb96cc-20240222)(react@18.3.0-canary-47beb96cc-20240222)
      '@radix-ui/react-tabs': 1.1.0(@types/react-dom@18.3.0)(@types/react@18.3.3)(react-dom@18.3.0-canary-47beb96cc-20240222)(react@18.3.0-canary-47beb96cc-20240222)
      '@radix-ui/react-toggle-group': 1.1.0(@types/react-dom@18.3.0)(@types/react@18.3.3)(react-dom@18.3.0-canary-47beb96cc-20240222)(react@18.3.0-canary-47beb96cc-20240222)
      '@radix-ui/react-tooltip': 1.1.1(@types/react-dom@18.3.0)(@types/react@18.3.3)(react-dom@18.3.0-canary-47beb96cc-20240222)(react@18.3.0-canary-47beb96cc-20240222)
      '@radix-ui/react-use-callback-ref': 1.1.0(@types/react@18.3.3)(react@18.3.0-canary-47beb96cc-20240222)
      '@radix-ui/react-use-controllable-state': 1.1.0(@types/react@18.3.3)(react@18.3.0-canary-47beb96cc-20240222)
      '@radix-ui/react-visually-hidden': 1.1.0(@types/react-dom@18.3.0)(@types/react@18.3.3)(react-dom@18.3.0-canary-47beb96cc-20240222)(react@18.3.0-canary-47beb96cc-20240222)
      '@types/react': 18.3.3
      '@types/react-dom': 18.3.0
      classnames: 2.3.2
      react: 18.3.0-canary-47beb96cc-20240222
      react-dom: 18.3.0-canary-47beb96cc-20240222(react@18.3.0-canary-47beb96cc-20240222)
      react-remove-scroll-bar: 2.3.4(@types/react@18.3.3)(react@18.3.0-canary-47beb96cc-20240222)
    dev: false

  /@rollup/rollup-android-arm-eabi@4.18.1:
    resolution: {integrity: sha512-lncuC4aHicncmbORnx+dUaAgzee9cm/PbIqgWz1PpXuwc+sa1Ct83tnqUDy/GFKleLiN7ZIeytM6KJ4cAn1SxA==}
    cpu: [arm]
    os: [android]
    requiresBuild: true
    optional: true

  /@rollup/rollup-android-arm64@4.18.1:
    resolution: {integrity: sha512-F/tkdw0WSs4ojqz5Ovrw5r9odqzFjb5LIgHdHZG65dFI1lWTWRVy32KDJLKRISHgJvqUeUhdIvy43fX41znyDg==}
    cpu: [arm64]
    os: [android]
    requiresBuild: true
    optional: true

  /@rollup/rollup-darwin-arm64@4.18.1:
    resolution: {integrity: sha512-vk+ma8iC1ebje/ahpxpnrfVQJibTMyHdWpOGZ3JpQ7Mgn/3QNHmPq7YwjZbIE7km73dH5M1e6MRRsnEBW7v5CQ==}
    cpu: [arm64]
    os: [darwin]
    requiresBuild: true
    optional: true

  /@rollup/rollup-darwin-x64@4.18.1:
    resolution: {integrity: sha512-IgpzXKauRe1Tafcej9STjSSuG0Ghu/xGYH+qG6JwsAUxXrnkvNHcq/NL6nz1+jzvWAnQkuAJ4uIwGB48K9OCGA==}
    cpu: [x64]
    os: [darwin]
    requiresBuild: true
    optional: true

  /@rollup/rollup-linux-arm-gnueabihf@4.18.1:
    resolution: {integrity: sha512-P9bSiAUnSSM7EmyRK+e5wgpqai86QOSv8BwvkGjLwYuOpaeomiZWifEos517CwbG+aZl1T4clSE1YqqH2JRs+g==}
    cpu: [arm]
    os: [linux]
    requiresBuild: true
    optional: true

  /@rollup/rollup-linux-arm-musleabihf@4.18.1:
    resolution: {integrity: sha512-5RnjpACoxtS+aWOI1dURKno11d7krfpGDEn19jI8BuWmSBbUC4ytIADfROM1FZrFhQPSoP+KEa3NlEScznBTyQ==}
    cpu: [arm]
    os: [linux]
    requiresBuild: true
    optional: true

  /@rollup/rollup-linux-arm64-gnu@4.18.1:
    resolution: {integrity: sha512-8mwmGD668m8WaGbthrEYZ9CBmPug2QPGWxhJxh/vCgBjro5o96gL04WLlg5BA233OCWLqERy4YUzX3bJGXaJgQ==}
    cpu: [arm64]
    os: [linux]
    requiresBuild: true
    optional: true

  /@rollup/rollup-linux-arm64-musl@4.18.1:
    resolution: {integrity: sha512-dJX9u4r4bqInMGOAQoGYdwDP8lQiisWb9et+T84l2WXk41yEej8v2iGKodmdKimT8cTAYt0jFb+UEBxnPkbXEQ==}
    cpu: [arm64]
    os: [linux]
    requiresBuild: true
    optional: true

  /@rollup/rollup-linux-powerpc64le-gnu@4.18.1:
    resolution: {integrity: sha512-V72cXdTl4EI0x6FNmho4D502sy7ed+LuVW6Ym8aI6DRQ9hQZdp5sj0a2usYOlqvFBNKQnLQGwmYnujo2HvjCxQ==}
    cpu: [ppc64]
    os: [linux]
    requiresBuild: true
    optional: true

  /@rollup/rollup-linux-riscv64-gnu@4.18.1:
    resolution: {integrity: sha512-f+pJih7sxoKmbjghrM2RkWo2WHUW8UbfxIQiWo5yeCaCM0TveMEuAzKJte4QskBp1TIinpnRcxkquY+4WuY/tg==}
    cpu: [riscv64]
    os: [linux]
    requiresBuild: true
    optional: true

  /@rollup/rollup-linux-s390x-gnu@4.18.1:
    resolution: {integrity: sha512-qb1hMMT3Fr/Qz1OKovCuUM11MUNLUuHeBC2DPPAWUYYUAOFWaxInaTwTQmc7Fl5La7DShTEpmYwgdt2hG+4TEg==}
    cpu: [s390x]
    os: [linux]
    requiresBuild: true
    optional: true

  /@rollup/rollup-linux-x64-gnu@4.18.1:
    resolution: {integrity: sha512-7O5u/p6oKUFYjRbZkL2FLbwsyoJAjyeXHCU3O4ndvzg2OFO2GinFPSJFGbiwFDaCFc+k7gs9CF243PwdPQFh5g==}
    cpu: [x64]
    os: [linux]
    requiresBuild: true
    optional: true

  /@rollup/rollup-linux-x64-musl@4.18.1:
    resolution: {integrity: sha512-pDLkYITdYrH/9Cv/Vlj8HppDuLMDUBmgsM0+N+xLtFd18aXgM9Nyqupb/Uw+HeidhfYg2lD6CXvz6CjoVOaKjQ==}
    cpu: [x64]
    os: [linux]
    requiresBuild: true
    optional: true

  /@rollup/rollup-win32-arm64-msvc@4.18.1:
    resolution: {integrity: sha512-W2ZNI323O/8pJdBGil1oCauuCzmVd9lDmWBBqxYZcOqWD6aWqJtVBQ1dFrF4dYpZPks6F+xCZHfzG5hYlSHZ6g==}
    cpu: [arm64]
    os: [win32]
    requiresBuild: true
    optional: true

  /@rollup/rollup-win32-ia32-msvc@4.18.1:
    resolution: {integrity: sha512-ELfEX1/+eGZYMaCIbK4jqLxO1gyTSOIlZr6pbC4SRYFaSIDVKOnZNMdoZ+ON0mrFDp4+H5MhwNC1H/AhE3zQLg==}
    cpu: [ia32]
    os: [win32]
    requiresBuild: true
    optional: true

  /@rollup/rollup-win32-x64-msvc@4.18.1:
    resolution: {integrity: sha512-yjk2MAkQmoaPYCSu35RLJ62+dz358nE83VfTePJRp8CG7aMg25mEJYpXFiD+NcevhX8LxD5OP5tktPXnXN7GDw==}
    cpu: [x64]
    os: [win32]
    requiresBuild: true
    optional: true

  /@shikijs/core@1.10.3:
    resolution: {integrity: sha512-D45PMaBaeDHxww+EkcDQtDAtzv00Gcsp72ukBtaLSmqRvh0WgGMq3Al0rl1QQBZfuneO75NXMIzEZGFitThWbg==}
    dependencies:
      '@types/hast': 3.0.4
    dev: false

  /@tanstack/history@1.43.14:
    resolution: {integrity: sha512-Tr3WNthMbyKLWlMQetDPhmW7nKunJIZxdvn/kwUhmK7/lDKqNFy0GA77fpcO4LUguI20VZYwwjesOC2FOgMlkw==}
    engines: {node: '>=12'}
    dev: false

  /@tanstack/query-core@5.50.1:
    resolution: {integrity: sha512-lpfhKPrJlyV2DSVcQb/HuozH3Av3kws4ge22agx+lNGpFkS4vLZ7St0l3GLwlAD+bqB+qXGex3JdRKUNtMviEQ==}

  /@tanstack/query-devtools@5.50.1:
    resolution: {integrity: sha512-MQ5JK3yRwBP1SRuwoJVPGZP4cMLXCQ0t+6blDbcAVGEoqrEuvbgTdwlN729AKBR0hidOWPFR9n5YpI2Y8bBZOQ==}
    dev: true

  /@tanstack/react-query-devtools@5.50.1(@tanstack/react-query@5.50.1)(react@18.3.0-canary-47beb96cc-20240222):
    resolution: {integrity: sha512-zgPmEFv9GhLAx6eaf9r0ACbcxit1ZSuv/uPpOXBTTSPLijlWcfpQTOdZx0jYQ14t2cUfWjrAW41cUmcCvT4X/g==}
    peerDependencies:
      '@tanstack/react-query': ^5.50.1
      react: ^18 || ^19
    dependencies:
      '@tanstack/query-devtools': 5.50.1
      '@tanstack/react-query': 5.50.1(react@18.3.0-canary-47beb96cc-20240222)
      react: 18.3.0-canary-47beb96cc-20240222
    dev: true

  /@tanstack/react-query@5.50.1(react@18.3.0-canary-47beb96cc-20240222):
    resolution: {integrity: sha512-s0DW3rVBDPReDDovUjVqItVa3R2nPfUANK9nqGvarO2DwTiY9U4EBTsqizMxItRCoGgK5apeM7D3mxlHrSKpdQ==}
    peerDependencies:
      react: ^18.0.0
    dependencies:
      '@tanstack/query-core': 5.50.1
      react: 18.3.0-canary-47beb96cc-20240222

  /@tanstack/react-router@1.44.1(react-dom@18.3.0-canary-47beb96cc-20240222)(react@18.3.0-canary-47beb96cc-20240222):
    resolution: {integrity: sha512-YGCwPdCEIzZNjw7GHnYyYD8jJPNyPZY2HVMTyYrFS3tOkMsWPohAki+ZrayRTtObavKeT60vsW274wEcVKMMhw==}
    engines: {node: '>=12'}
    peerDependencies:
      react: '>=18'
      react-dom: '>=18'
    dependencies:
      '@tanstack/history': 1.43.14
      '@tanstack/react-store': 0.5.4(react-dom@18.3.0-canary-47beb96cc-20240222)(react@18.3.0-canary-47beb96cc-20240222)
      react: 18.3.0-canary-47beb96cc-20240222
      react-dom: 18.3.0-canary-47beb96cc-20240222(react@18.3.0-canary-47beb96cc-20240222)
      tiny-invariant: 1.3.3
      tiny-warning: 1.0.3
    dev: false

  /@tanstack/react-store@0.5.4(react-dom@18.3.0-canary-47beb96cc-20240222)(react@18.3.0-canary-47beb96cc-20240222):
    resolution: {integrity: sha512-N4fhM+2knUN7t7kIa7lP4Df9vN/DxD8qfmsFgGKis0J/OoeQaEdG6fINjrMME2hOXszObZLXIxBcOvIIcOhGMw==}
    peerDependencies:
      react: ^17.0.0 || ^18.0.0
      react-dom: ^17.0.0 || ^18.0.0
    dependencies:
      '@tanstack/store': 0.5.4
      react: 18.3.0-canary-47beb96cc-20240222
      react-dom: 18.3.0-canary-47beb96cc-20240222(react@18.3.0-canary-47beb96cc-20240222)
      use-sync-external-store: 1.2.2(react@18.3.0-canary-47beb96cc-20240222)
    dev: false

  /@tanstack/react-table@8.19.2(react-dom@18.3.0-canary-47beb96cc-20240222)(react@18.3.0-canary-47beb96cc-20240222):
    resolution: {integrity: sha512-itoSIAkA/Vsg+bjY23FSemcTyPhc5/1YjYyaMsr9QSH/cdbZnQxHVWrpWn0Sp2BWN71qkzR7e5ye8WuMmwyOjg==}
    engines: {node: '>=12'}
    peerDependencies:
      react: '>=16.8'
      react-dom: '>=16.8'
    dependencies:
      '@tanstack/table-core': 8.19.2
      react: 18.3.0-canary-47beb96cc-20240222
      react-dom: 18.3.0-canary-47beb96cc-20240222(react@18.3.0-canary-47beb96cc-20240222)
    dev: false

  /@tanstack/router-cli@1.44.1:
    resolution: {integrity: sha512-o8UXNf6ehdZ0BbOrXeFdoB+ju0/6u9trAOi0EiGTpTUQqNkr6hPYTUCEniMAE92HphZx0kqUUivx8M+UkBN8MA==}
    engines: {node: '>=12'}
    hasBin: true
    dependencies:
      '@tanstack/router-generator': 1.44.1
      chokidar: 3.6.0
      yargs: 17.7.2
    dev: false

  /@tanstack/router-devtools@1.44.1(@tanstack/react-router@1.44.1)(csstype@3.1.3)(react-dom@18.3.0-canary-47beb96cc-20240222)(react@18.3.0-canary-47beb96cc-20240222):
    resolution: {integrity: sha512-nwc8yDW104Ji/Tka+9vy0Lw45izblDjF/pXKebXU1dG3rHT53UnmTd+NfJNGsTPpZ4frKRtPyYFdeGolM5lx2w==}
    engines: {node: '>=12'}
    peerDependencies:
      '@tanstack/react-router': ^1.44.1
      react: '>=18'
      react-dom: '>=18'
    dependencies:
      '@tanstack/react-router': 1.44.1(react-dom@18.3.0-canary-47beb96cc-20240222)(react@18.3.0-canary-47beb96cc-20240222)
      clsx: 2.1.1
      date-fns: 2.30.0
      goober: 2.1.14(csstype@3.1.3)
      react: 18.3.0-canary-47beb96cc-20240222
      react-dom: 18.3.0-canary-47beb96cc-20240222(react@18.3.0-canary-47beb96cc-20240222)
    transitivePeerDependencies:
      - csstype
    dev: false

  /@tanstack/router-generator@1.44.1:
    resolution: {integrity: sha512-5mJJt5oMsjXThK6pYJcoouVzRBiwnAO5z3RCKmkxA+ZBzFCplEGE0aE8tqb1ZTdhHmaN06XlawhxXgk7uX2VRQ==}
    engines: {node: '>=12'}
    dependencies:
      prettier: 3.3.2
      zod: 3.23.8

  /@tanstack/router-plugin@1.44.1(vite@5.3.3):
    resolution: {integrity: sha512-A/+fysfclWIxfwdhQA7IG7xeGTGnoe4Vdc22Gd/OSyIAQTLu9QZ6belBYaQYn+0dRYGZ6zqLZFaoqI5Uee4l/g==}
    engines: {node: '>=12'}
    peerDependencies:
      '@rsbuild/core': '>=0.7.9'
      vite: '>=5.0.13'
      webpack: '>=5.92.0'
    peerDependenciesMeta:
      '@rsbuild/core':
        optional: true
      vite:
        optional: true
      webpack:
        optional: true
    dependencies:
      '@babel/core': 7.24.7
      '@babel/generator': 7.24.7
      '@babel/parser': 7.24.7
      '@babel/plugin-syntax-jsx': 7.24.7(@babel/core@7.24.7)
      '@babel/plugin-syntax-typescript': 7.24.7(@babel/core@7.24.7)
      '@babel/template': 7.24.7
      '@babel/traverse': 7.24.7
      '@babel/types': 7.24.7
      '@tanstack/router-generator': 1.44.1
      '@types/babel__core': 7.20.5
      '@types/babel__generator': 7.6.8
      '@types/babel__template': 7.4.4
      '@types/babel__traverse': 7.20.6
      babel-dead-code-elimination: 1.0.6
      chokidar: 3.6.0
      unplugin: 1.11.0
      vite: 5.3.3
      zod: 3.23.8
    transitivePeerDependencies:
      - supports-color
    dev: true

  /@tanstack/router-vite-plugin@1.44.1(vite@5.3.3):
    resolution: {integrity: sha512-tAsinbe48zy1vWxC5vL8agFCAodAzqMCg4x5vU609cLOKt/odUA1oLkoMcG+h4fV8vknBWaOr+hC+kozGhvtmw==}
    engines: {node: '>=12'}
    dependencies:
      '@tanstack/router-plugin': 1.44.1(vite@5.3.3)
    transitivePeerDependencies:
      - '@rsbuild/core'
      - supports-color
      - vite
      - webpack
    dev: true

  /@tanstack/store@0.5.4:
    resolution: {integrity: sha512-EG/aGAK/yUJz0JxPaY9wOr1Sjz9Uc//BX7uY9SAo5M0GkCEz7DOSxixBq2afn/reLMGqTIGYq7TkMGgyNQgdcA==}
    dev: false

  /@tanstack/table-core@8.19.2:
    resolution: {integrity: sha512-KpRjhgehIhbfH78ARm/GJDXGnpdw4bCg3qas6yjWSi7czJhI/J6pWln7NHtmBkGE9ZbohiiNtLqwGzKmBfixig==}
    engines: {node: '>=12'}
    dev: false

  /@ts-morph/common@0.19.0:
    resolution: {integrity: sha512-Unz/WHmd4pGax91rdIKWi51wnVUW11QttMEPpBiBgIewnc9UQIX7UDLxr5vRlqeByXCwhkF6VabSsI0raWcyAQ==}
    dependencies:
      fast-glob: 3.3.2
      minimatch: 7.4.6
      mkdirp: 2.1.6
      path-browserify: 1.0.1
    dev: false

  /@types/acorn@4.0.6:
    resolution: {integrity: sha512-veQTnWP+1D/xbxVrPC3zHnCZRjSrKfhbMUlEA43iMZLu7EsnTtkJklIuwrCPbOi8YkvDQAiW05VQQFvvz9oieQ==}
    dependencies:
      '@types/estree': 1.0.5
    dev: false

  /@types/babel__core@7.20.5:
    resolution: {integrity: sha512-qoQprZvz5wQFJwMDqeseRXWv3rqMvhgpbXFfVyWhbx9X47POIA6i/+dXefEmZKoAgOaTdaIgNSMqMIU61yRyzA==}
    dependencies:
      '@babel/parser': 7.24.7
      '@babel/types': 7.24.7
      '@types/babel__generator': 7.6.8
      '@types/babel__template': 7.4.4
      '@types/babel__traverse': 7.20.6

  /@types/babel__generator@7.6.8:
    resolution: {integrity: sha512-ASsj+tpEDsEiFr1arWrlN6V3mdfjRMZt6LtK/Vp/kreFLnr5QH5+DhvD5nINYZXzwJvXeGq+05iUXcAzVrqWtw==}
    dependencies:
      '@babel/types': 7.24.7

  /@types/babel__template@7.4.4:
    resolution: {integrity: sha512-h/NUaSyG5EyxBIp8YRxo4RMe2/qQgvyowRwVMzhYhBCONbW8PUsg4lkFMrhgZhUe5z3L3MiLDuvyJ/CaPa2A8A==}
    dependencies:
      '@babel/parser': 7.24.7
      '@babel/types': 7.24.7

  /@types/babel__traverse@7.20.6:
    resolution: {integrity: sha512-r1bzfrm0tomOI8g1SzvCaQHo6Lcv6zu0EA+W2kHrt8dyrHQxGzBBL4kdkzIS+jBMV+EYcMAEAqXqYaLJq5rOZg==}
    dependencies:
      '@babel/types': 7.24.7

  /@types/cookie@0.6.0:
    resolution: {integrity: sha512-4Kh9a6B2bQciAhf7FSuMRRkUWecJgJu9nPnx3yzpsfXX/c50REIqpHY4C82bXP90qrLtXtkDxTZosYO3UpOwlA==}
    dev: false

  /@types/debug@4.1.12:
    resolution: {integrity: sha512-vIChWdVG3LG1SMxEvI/AK+FWJthlrqlTu7fbrlywTkkaONwk/UAGaULXRlf8vkzFBLVm0zkMdCquhL5aOjhXPQ==}
    dependencies:
      '@types/ms': 0.7.34
    dev: false

  /@types/estree-jsx@1.0.5:
    resolution: {integrity: sha512-52CcUVNFyfb1A2ALocQw/Dd1BQFNmSdkuC3BkZ6iqhdMfQz7JWOFRuJFloOzjk+6WijU56m9oKXFAXc7o3Towg==}
    dependencies:
      '@types/estree': 1.0.5
    dev: false

  /@types/estree@1.0.5:
    resolution: {integrity: sha512-/kYRxGDLWzHOB7q+wtSUQlFrtcdUccpfy+X+9iMBpHK8QLLhx2wIPYuS5DYtR9Wa/YlZAbIovy7qVdB1Aq6Lyw==}

  /@types/hast@3.0.4:
    resolution: {integrity: sha512-WPs+bbQw5aCj+x6laNGWLH3wviHtoCv/P3+otBhbOhJgG8qtpdAMlTCxLtsTWA7LH1Oh/bFCHsBn0TPS5m30EQ==}
    dependencies:
      '@types/unist': 3.0.2
    dev: false

  /@types/json-schema@7.0.15:
    resolution: {integrity: sha512-5+fP8P8MFNC+AyZCDxrB2pkZFPGzqQWUzpSeuuVLvm8VMcorNYavBqoFcxK8bQz4Qsbn4oUEEem4wDLfcysGHA==}
    dev: true

  /@types/mdast@4.0.4:
    resolution: {integrity: sha512-kGaNbPh1k7AFzgpud/gMdvIm5xuECykRR+JnWKQno9TAXVa6WIVCGTPvYGekIDL4uwCZQSYbUxNBSb1aUo79oA==}
    dependencies:
      '@types/unist': 3.0.2
    dev: false

  /@types/mdx@2.0.13:
    resolution: {integrity: sha512-+OWZQfAYyio6YkJb3HLxDrvnx6SWWDbC0zVPfBRzUk0/nqoDyf6dNxQi3eArPe8rJ473nobTMQ/8Zk+LxJ+Yuw==}
    dev: false

  /@types/ms@0.7.34:
    resolution: {integrity: sha512-nG96G3Wp6acyAgJqGasjODb+acrI7KltPiRxzHPXnP3NgI28bpQDRv53olbqGXbfcgF5aiiHmO3xpwEpS5Ld9g==}
    dev: false

  /@types/nlcst@2.0.3:
    resolution: {integrity: sha512-vSYNSDe6Ix3q+6Z7ri9lyWqgGhJTmzRjZRqyq15N0Z/1/UnVsno9G/N40NBijoYx2seFDIl0+B2mgAb9mezUCA==}
    dependencies:
      '@types/unist': 3.0.2
    dev: false

  /@types/node@17.0.45:
    resolution: {integrity: sha512-w+tIMs3rq2afQdsPJlODhoUEKzFP1ayaoyl1CcnwtIlsVe7K7bA1NGm4s3PraqTLlXnbIN84zuBlxBWo1u9BLw==}
    dev: false

  /@types/node@20.14.10:
    resolution: {integrity: sha512-MdiXf+nDuMvY0gJKxyfZ7/6UFsETO7mGKF54MVD/ekJS6HdFtpZFBgrh6Pseu64XTb2MLyFPlbW6hj8HYRQNOQ==}
    dependencies:
      undici-types: 5.26.5
    dev: false

  /@types/prop-types@15.7.12:
    resolution: {integrity: sha512-5zvhXYtRNRluoE/jAp4GVsSduVUzNWKkOZrCDBWYtE7biZywwdC2AcEzg+cSMLFRfVgeAFqpfNabiPjxFddV1Q==}

  /@types/react-dom@18.3.0:
    resolution: {integrity: sha512-EhwApuTmMBmXuFOikhQLIBUn6uFg81SwLMOAUgodJF14SOBOCMdU04gDoYi0WOJJHD144TL32z4yDqCW3dnkQg==}
    dependencies:
      '@types/react': 18.3.3

  /@types/react@18.3.3:
    resolution: {integrity: sha512-hti/R0pS0q1/xx+TsI73XIqk26eBsISZ2R0wUijXIngRK9R/e7Xw/cXVxQK7R5JjW+SV4zGcn5hXjudkN/pLIw==}
    dependencies:
      '@types/prop-types': 15.7.12
      csstype: 3.1.3

  /@types/sax@1.2.7:
    resolution: {integrity: sha512-rO73L89PJxeYM3s3pPPjiPgVVcymqU490g0YO5n5By0k2Erzj6tay/4lr1CHAAU4JyOWd1rpQ8bCf6cZfHU96A==}
    dependencies:
      '@types/node': 20.14.10
    dev: false

  /@types/semver@7.5.8:
    resolution: {integrity: sha512-I8EUhyrgfLrcTkzV3TSsGyl1tSuPrEDzr0yd5m90UgNxQkyDXULk3b6MlQqTCpZpNtWe1K0hzclnZkTcLBe2UQ==}
    dev: true

  /@types/unist@2.0.10:
    resolution: {integrity: sha512-IfYcSBWE3hLpBg8+X2SEa8LVkJdJEkT2Ese2aaLs3ptGdVtABxndrMaxuFlQ1qdFf9Q5rDvDpxI3WwgvKFAsQA==}
    dev: false

  /@types/unist@3.0.2:
    resolution: {integrity: sha512-dqId9J8K/vGi5Zr7oo212BGii5m3q5Hxlkwy3WpYuKPklmBEvsbMYYyLxAQpSffdLl/gdW0XUpKWFvYmyoWCoQ==}
    dev: false

  /@typescript-eslint/eslint-plugin@6.21.0(@typescript-eslint/parser@6.21.0)(eslint@8.57.0)(typescript@5.5.3):
    resolution: {integrity: sha512-oy9+hTPCUFpngkEZUSzbf9MxI65wbKFoQYsgPdILTfbUldp5ovUuphZVe4i30emU9M/kP+T64Di0mxl7dSw3MA==}
    engines: {node: ^16.0.0 || >=18.0.0}
    peerDependencies:
      '@typescript-eslint/parser': ^6.0.0 || ^6.0.0-alpha
      eslint: ^7.0.0 || ^8.0.0
      typescript: '*'
    peerDependenciesMeta:
      typescript:
        optional: true
    dependencies:
      '@eslint-community/regexpp': 4.11.0
      '@typescript-eslint/parser': 6.21.0(eslint@8.57.0)(typescript@5.5.3)
      '@typescript-eslint/scope-manager': 6.21.0
      '@typescript-eslint/type-utils': 6.21.0(eslint@8.57.0)(typescript@5.5.3)
      '@typescript-eslint/utils': 6.21.0(eslint@8.57.0)(typescript@5.5.3)
      '@typescript-eslint/visitor-keys': 6.21.0
      debug: 4.3.5
      eslint: 8.57.0
      graphemer: 1.4.0
      ignore: 5.3.1
      natural-compare: 1.4.0
      semver: 7.6.2
      ts-api-utils: 1.3.0(typescript@5.5.3)
      typescript: 5.5.3
    transitivePeerDependencies:
      - supports-color
    dev: true

  /@typescript-eslint/parser@6.21.0(eslint@8.57.0)(typescript@5.5.3):
    resolution: {integrity: sha512-tbsV1jPne5CkFQCgPBcDOt30ItF7aJoZL997JSF7MhGQqOeT3svWRYxiqlfA5RUdlHN6Fi+EI9bxqbdyAUZjYQ==}
    engines: {node: ^16.0.0 || >=18.0.0}
    peerDependencies:
      eslint: ^7.0.0 || ^8.0.0
      typescript: '*'
    peerDependenciesMeta:
      typescript:
        optional: true
    dependencies:
      '@typescript-eslint/scope-manager': 6.21.0
      '@typescript-eslint/types': 6.21.0
      '@typescript-eslint/typescript-estree': 6.21.0(typescript@5.5.3)
      '@typescript-eslint/visitor-keys': 6.21.0
      debug: 4.3.5
      eslint: 8.57.0
      typescript: 5.5.3
    transitivePeerDependencies:
      - supports-color
    dev: true

  /@typescript-eslint/scope-manager@6.21.0:
    resolution: {integrity: sha512-OwLUIWZJry80O99zvqXVEioyniJMa+d2GrqpUTqi5/v5D5rOrppJVBPa0yKCblcigC0/aYAzxxqQ1B+DS2RYsg==}
    engines: {node: ^16.0.0 || >=18.0.0}
    dependencies:
      '@typescript-eslint/types': 6.21.0
      '@typescript-eslint/visitor-keys': 6.21.0
    dev: true

  /@typescript-eslint/type-utils@6.21.0(eslint@8.57.0)(typescript@5.5.3):
    resolution: {integrity: sha512-rZQI7wHfao8qMX3Rd3xqeYSMCL3SoiSQLBATSiVKARdFGCYSRvmViieZjqc58jKgs8Y8i9YvVVhRbHSTA4VBag==}
    engines: {node: ^16.0.0 || >=18.0.0}
    peerDependencies:
      eslint: ^7.0.0 || ^8.0.0
      typescript: '*'
    peerDependenciesMeta:
      typescript:
        optional: true
    dependencies:
      '@typescript-eslint/typescript-estree': 6.21.0(typescript@5.5.3)
      '@typescript-eslint/utils': 6.21.0(eslint@8.57.0)(typescript@5.5.3)
      debug: 4.3.5
      eslint: 8.57.0
      ts-api-utils: 1.3.0(typescript@5.5.3)
      typescript: 5.5.3
    transitivePeerDependencies:
      - supports-color
    dev: true

  /@typescript-eslint/types@6.21.0:
    resolution: {integrity: sha512-1kFmZ1rOm5epu9NZEZm1kckCDGj5UJEf7P1kliH4LKu/RkwpsfqqGmY2OOcUs18lSlQBKLDYBOGxRVtrMN5lpg==}
    engines: {node: ^16.0.0 || >=18.0.0}
    dev: true

  /@typescript-eslint/typescript-estree@6.21.0(typescript@5.5.3):
    resolution: {integrity: sha512-6npJTkZcO+y2/kr+z0hc4HwNfrrP4kNYh57ek7yCNlrBjWQ1Y0OS7jiZTkgumrvkX5HkEKXFZkkdFNkaW2wmUQ==}
    engines: {node: ^16.0.0 || >=18.0.0}
    peerDependencies:
      typescript: '*'
    peerDependenciesMeta:
      typescript:
        optional: true
    dependencies:
      '@typescript-eslint/types': 6.21.0
      '@typescript-eslint/visitor-keys': 6.21.0
      debug: 4.3.5
      globby: 11.1.0
      is-glob: 4.0.3
      minimatch: 9.0.3
      semver: 7.6.2
      ts-api-utils: 1.3.0(typescript@5.5.3)
      typescript: 5.5.3
    transitivePeerDependencies:
      - supports-color
    dev: true

  /@typescript-eslint/utils@6.21.0(eslint@8.57.0)(typescript@5.5.3):
    resolution: {integrity: sha512-NfWVaC8HP9T8cbKQxHcsJBY5YE1O33+jpMwN45qzWWaPDZgLIbo12toGMWnmhvCpd3sIxkpDw3Wv1B3dYrbDQQ==}
    engines: {node: ^16.0.0 || >=18.0.0}
    peerDependencies:
      eslint: ^7.0.0 || ^8.0.0
    dependencies:
      '@eslint-community/eslint-utils': 4.4.0(eslint@8.57.0)
      '@types/json-schema': 7.0.15
      '@types/semver': 7.5.8
      '@typescript-eslint/scope-manager': 6.21.0
      '@typescript-eslint/types': 6.21.0
      '@typescript-eslint/typescript-estree': 6.21.0(typescript@5.5.3)
      eslint: 8.57.0
      semver: 7.6.2
    transitivePeerDependencies:
      - supports-color
      - typescript
    dev: true

  /@typescript-eslint/visitor-keys@6.21.0:
    resolution: {integrity: sha512-JJtkDduxLi9bivAB+cYOVMtbkqdPOhZ+ZI5LC47MIRrDV4Yn2o+ZnW10Nkmr28xRpSpdJ6Sm42Hjf2+REYXm0A==}
    engines: {node: ^16.0.0 || >=18.0.0}
    dependencies:
      '@typescript-eslint/types': 6.21.0
      eslint-visitor-keys: 3.4.3
    dev: true

  /@ungap/structured-clone@1.2.0:
    resolution: {integrity: sha512-zuVdFrMJiuCDQUMCzQaD6KL28MjnqqN8XnAqiEq9PNm/hCPTSGfrXCOfwj1ow4LFb/tNymJPwsNbVePc1xFqrQ==}

  /@vitejs/plugin-react@4.3.1(vite@5.3.3):
    resolution: {integrity: sha512-m/V2syj5CuVnaxcUJOQRel/Wr31FFXRFlnOoq1TVtkCxsY5veGMTEmpWHndrhB2U8ScHtCQB1e+4hWYExQc6Lg==}
    engines: {node: ^14.18.0 || >=16.0.0}
    peerDependencies:
      vite: ^4.2.0 || ^5.0.0
    dependencies:
      '@babel/core': 7.24.7
      '@babel/plugin-transform-react-jsx-self': 7.24.7(@babel/core@7.24.7)
      '@babel/plugin-transform-react-jsx-source': 7.24.7(@babel/core@7.24.7)
      '@types/babel__core': 7.20.5
      react-refresh: 0.14.2
      vite: 5.3.3
    transitivePeerDependencies:
      - supports-color
    dev: true

  /@volar/kit@2.4.0-alpha.17(typescript@5.5.3):
    resolution: {integrity: sha512-GH2h5qD1FIBmy9xmaPHll645F9K0CQQWBdDpZA0J4GDAPpKfP5M4WW5B+PS5pMIVl8cazibhsNPn1pJCDzVXIw==}
    peerDependencies:
      typescript: '*'
    dependencies:
      '@volar/language-service': 2.4.0-alpha.17
      '@volar/typescript': 2.4.0-alpha.17
      typesafe-path: 0.2.2
      typescript: 5.5.3
      vscode-languageserver-textdocument: 1.0.11
      vscode-uri: 3.0.8
    dev: false

  /@volar/language-core@2.4.0-alpha.17:
    resolution: {integrity: sha512-FF9g89QZUVJpgZvrNpA+v5Sgo7MdUjeA1celxCe4nFTpfp4P/FUdZ1lgeYy7ZS5r13oC4Ei6HqWpfLN7PFM60w==}
    dependencies:
      '@volar/source-map': 2.4.0-alpha.17
    dev: false

  /@volar/language-server@2.4.0-alpha.17:
    resolution: {integrity: sha512-K+ffVR484Zzq9tTeoRxwtvGzvhR8qCpKhcgsPkCPeCh904yr1zxkMX728fhTePB9nZtKpI0jDuqdQA+338Gl1Q==}
    dependencies:
      '@volar/language-core': 2.4.0-alpha.17
      '@volar/language-service': 2.4.0-alpha.17
      '@volar/snapshot-document': 2.4.0-alpha.17
      '@volar/typescript': 2.4.0-alpha.17
      path-browserify: 1.0.1
      request-light: 0.7.0
      vscode-languageserver: 9.0.1
      vscode-languageserver-protocol: 3.17.5
      vscode-languageserver-textdocument: 1.0.11
      vscode-uri: 3.0.8
    dev: false

  /@volar/language-service@2.4.0-alpha.17:
    resolution: {integrity: sha512-rq+O/Nf7krrq611khGOH6+f9c5i7vQiDPXOLuGks2bBWjPUqaN7dR8agMm+9BTlAj0IItArKqUncYr5mYU78kQ==}
    dependencies:
      '@volar/language-core': 2.4.0-alpha.17
      vscode-languageserver-protocol: 3.17.5
      vscode-languageserver-textdocument: 1.0.11
      vscode-uri: 3.0.8
    dev: false

  /@volar/snapshot-document@2.4.0-alpha.17:
    resolution: {integrity: sha512-7h8cf8r+gKU0EEn68pulM1yER1iFshQR/fVT0Bw7T7cbRLe7afnaXbU+jg9yKoEUuJ/B8GU3a/5IBLofY6ZqVg==}
    dependencies:
      vscode-languageserver-protocol: 3.17.5
      vscode-languageserver-textdocument: 1.0.11
    dev: false

  /@volar/source-map@2.4.0-alpha.17:
    resolution: {integrity: sha512-6LOuR2nIloQCSNMNcUPRPLjL5CInIE1pYZ8lifOCSxQRiz8GcWaOm34kAvdm7pzPQqMRHBBnV/Ihkdt/w7oWAQ==}
    dev: false

  /@volar/typescript@2.4.0-alpha.17:
    resolution: {integrity: sha512-oJlz5xJd0O1Xe/I7AV3kPpV6gXlcyxfpMcj/w4/wGY5AxFHxyy5i7VhaE/BVk99zsT6M2KxcZyUSsL55RlNXlQ==}
    dependencies:
      '@volar/language-core': 2.4.0-alpha.17
      path-browserify: 1.0.1
      vscode-uri: 3.0.8
    dev: false

  /@vscode/emmet-helper@2.9.3:
    resolution: {integrity: sha512-rB39LHWWPQYYlYfpv9qCoZOVioPCftKXXqrsyqN1mTWZM6dTnONT63Db+03vgrBbHzJN45IrgS/AGxw9iiqfEw==}
    dependencies:
      emmet: 2.4.7
      jsonc-parser: 2.3.1
      vscode-languageserver-textdocument: 1.0.11
      vscode-languageserver-types: 3.17.5
      vscode-uri: 2.1.2
    dev: false

  /@vscode/l10n@0.0.18:
    resolution: {integrity: sha512-KYSIHVmslkaCDyw013pphY+d7x1qV8IZupYfeIfzNA+nsaWHbn5uPuQRvdRFsa9zFzGeudPuoGoZ1Op4jrJXIQ==}
    dev: false

  /acorn-jsx@5.3.2(acorn@8.12.1):
    resolution: {integrity: sha512-rq9s+JNhf0IChjtDXxllJ7g41oZk5SlXtp0LHwyA5cejwn7vKmKp4pPri6YEePv2PU65sAsegbXtIinmDFDXgQ==}
    peerDependencies:
      acorn: ^6.0.0 || ^7.0.0 || ^8.0.0
    dependencies:
      acorn: 8.12.1

  /acorn@8.12.1:
    resolution: {integrity: sha512-tcpGyI9zbizT9JbV6oYE477V6mTlXvvi0T0G3SNIYE2apm/G5huBa1+K89VGeovbg+jycCrfhl3ADxErOuO6Jg==}
    engines: {node: '>=0.4.0'}
    hasBin: true

  /add@2.0.6:
    resolution: {integrity: sha512-j5QzrmsokwWWp6kUcJQySpbG+xfOBqqKnup3OIk1pz+kB/80SLorZ9V8zHFLO92Lcd+hbvq8bT+zOGoPkmBV0Q==}
    dev: false

  /agent-base@7.1.1:
    resolution: {integrity: sha512-H0TSyFNDMomMNJQBn8wFV5YC/2eJ+VXECwOadZJT554xP6cODZHPX3H9QMQECxvrgiSOP1pHjy1sMWQVYJOUOA==}
    engines: {node: '>= 14'}
    dependencies:
      debug: 4.3.5
    transitivePeerDependencies:
      - supports-color
    dev: false

  /ajv@6.12.6:
    resolution: {integrity: sha512-j3fVLgvTo527anyYyJOGTYJbG+vnnQYvE0m5mmkc1TK+nxAppkCLMIL0aZ4dblVCNoGShhm+kzE4ZUykBoMg4g==}
    dependencies:
      fast-deep-equal: 3.1.3
      fast-json-stable-stringify: 2.1.0
      json-schema-traverse: 0.4.1
      uri-js: 4.4.1
    dev: true

  /alert@6.0.1(react-dom@18.3.0-canary-47beb96cc-20240222)(react@18.3.0-canary-47beb96cc-20240222):
    resolution: {integrity: sha512-7ZPECX89zu30g+83dDs487Dyw3ZxtZmsyQdUFP+07CNHp+xf/YOJvb3YZx4r5alLyCbftehbHj1Udbpmj9MICw==}
    peerDependencies:
      react: ^18.0.0
      react-dom: ^18.0.0
    dependencies:
      react: 18.3.0-canary-47beb96cc-20240222
      react-dom: 18.3.0-canary-47beb96cc-20240222(react@18.3.0-canary-47beb96cc-20240222)
    dev: false

  /ansi-align@3.0.1:
    resolution: {integrity: sha512-IOfwwBF5iczOjp/WeY4YxyjqAFMQoZufdQWDd19SEExbVLNXqvpzSJ/M7Za4/sCPmQ0+GRquoA7bGcINcxew6w==}
    dependencies:
      string-width: 4.2.3
    dev: false

  /ansi-colors@4.1.3:
    resolution: {integrity: sha512-/6w/C21Pm1A7aZitlI5Ni/2J6FFQN8i1Cvz3kHABAAbw93v/NlvKdVOqz7CCWz/3iv/JplRSEEZ83XION15ovw==}
    engines: {node: '>=6'}
    dev: true

  /ansi-regex@5.0.1:
    resolution: {integrity: sha512-quJQXlTSUGL2LH9SUXo8VwsY4soanhgo6LNSm84E1LBcE8s3O0wpdiRzyR9z/ZZJMlMWv37qOOb9pdJlMUEKFQ==}
    engines: {node: '>=8'}

  /ansi-regex@6.0.1:
    resolution: {integrity: sha512-n5M855fKb2SsfMIiFFoVrABHJC8QtHwVx+mHWP3QcEqBHYienj5dHSgjbxtC0WEZXYt4wcD6zrQElDPhFuZgfA==}
    engines: {node: '>=12'}

  /ansi-styles@3.2.1:
    resolution: {integrity: sha512-VT0ZI6kZRdTh8YyJw3SMbYm/u+NqfsAxEpWO0Pf9sq8/e94WxxOpPKx9FR1FlyCtOVDNOQ+8ntlqFxiRc+r5qA==}
    engines: {node: '>=4'}
    dependencies:
      color-convert: 1.9.3

  /ansi-styles@4.3.0:
    resolution: {integrity: sha512-zbB9rCJAT1rbjiVDb2hqKFHNYLxgtk8NURxZ3IZwD3F6NtxbXZQCnnSi1Lkx+IDohdPlFp222wVALIheZJQSEg==}
    engines: {node: '>=8'}
    dependencies:
      color-convert: 2.0.1

  /ansi-styles@6.2.1:
    resolution: {integrity: sha512-bN798gFfQX+viw3R7yrGWRqnrN2oRkEkUjjl4JNn4E8GxxbjtG3FbrEIIY3l8/hrwUwIeCZvi4QuOTP4MErVug==}
    engines: {node: '>=12'}

  /any-promise@1.3.0:
    resolution: {integrity: sha512-7UvmKalWRt1wgjL1RrGxoSJW/0QZFIegpeGvZG9kjp8vrRu55XTHbwnqq2GpXm9uLbcuhxm3IqX9OB4MZR1b2A==}

  /anymatch@3.1.3:
    resolution: {integrity: sha512-KMReFUr0B4t+D+OBkjR3KYqvocp2XaSzO55UcB6mgQMd3KbcE+mWTyvVV7D/zsdEbNnV6acZUutkiHQXvTr1Rw==}
    engines: {node: '>= 8'}
    dependencies:
      normalize-path: 3.0.0
      picomatch: 2.3.1

  /arg@5.0.2:
    resolution: {integrity: sha512-PYjyFOLKQ9y57JvQ6QLo8dAgNqswh8M1RMJYdQduT6xbWSgK36P/Z/v+p888pM69jMMfS8Xd8F6I1kQ/I9HUGg==}

  /argparse@1.0.10:
    resolution: {integrity: sha512-o5Roy6tNG4SL/FOkCAN6RzjiakZS25RLYFrcMttJqbdd8BWrnA+fGz57iN5Pb06pvBGvl5gQ0B48dJlslXvoTg==}
    dependencies:
      sprintf-js: 1.0.3
    dev: false

  /argparse@2.0.1:
    resolution: {integrity: sha512-8+9WqebbFzpX9OR+Wa6O29asIogeRMzcGtAINdpMHHyAg10f05aSFVBbcEqGf/PXw1EjAZ+q2/bEBg3DvurK3Q==}

  /aria-hidden@1.2.4:
    resolution: {integrity: sha512-y+CcFFwelSXpLZk/7fMB2mUbGtX9lKycf1MWJ7CaTIERyitVlyQx6C+sxcROU2BAJ24OiZyK+8wj2i8AlBoS3A==}
    engines: {node: '>=10'}
    dependencies:
      tslib: 2.6.3
    dev: false

  /aria-query@5.3.0:
    resolution: {integrity: sha512-b0P0sZPKtyu8HkeRAfCq0IfURZK+SuwMjY1UXGBU27wpAiTwQAIlq56IbIO+ytk/JjS1fMR14ee5WBBfKi5J6A==}
    dependencies:
      dequal: 2.0.3
    dev: false

  /array-iterate@2.0.1:
    resolution: {integrity: sha512-I1jXZMjAgCMmxT4qxXfPXa6SthSoE8h6gkSI9BGGNv8mP8G/v0blc+qFnZu6K42vTOiuME596QaLO0TP3Lk0xg==}
    dev: false

  /array-union@2.1.0:
    resolution: {integrity: sha512-HGyxoOTYUyCM6stUe6EJgnd4EoewAI7zMdfqO+kGjnlZmBDz/cR5pf8r/cR4Wq60sL/p0IkcjUEEPwS3GFrIyw==}
    engines: {node: '>=8'}
    dev: true

  /ast-types@0.16.1:
    resolution: {integrity: sha512-6t10qk83GOG8p0vKmaCr8eiilZwO171AvbROMtvvNiwrTly62t+7XkA8RdIIVbpMhCASAsxgAzdRSwh6nw/5Dg==}
    engines: {node: '>=4'}
    dependencies:
      tslib: 2.6.3
    dev: false

  /astring@1.8.6:
    resolution: {integrity: sha512-ISvCdHdlTDlH5IpxQJIex7BWBywFWgjJSVdwst+/iQCoEYnyOaQ95+X1JGshuBjGp6nxKUy1jMgE3zPqN7fQdg==}
    hasBin: true
    dev: false

  /astro-expressive-code@0.35.3(astro@4.12.2):
    resolution: {integrity: sha512-f1L1m3J3EzZHDEox6TXmuKo5fTSbaNxE/HU0S0UQmvlCowtOKnU/LOsoDwsbQSYGKz+fdLRPsCjFMiKqEoyfcw==}
    peerDependencies:
      astro: ^4.0.0-beta || ^3.3.0
    dependencies:
      astro: 4.12.2(typescript@5.5.3)
      rehype-expressive-code: 0.35.3
    dev: false

  /astro@4.12.2(typescript@5.5.3):
    resolution: {integrity: sha512-l6OmqlL+FiuSi9x6F+EGZitteOznq1JffOil7st7cdqeMCTEIym4oagI1a6zp6QekliKWEEZWdplGhgh1k1f7Q==}
    engines: {node: ^18.17.1 || ^20.3.0 || >=21.0.0, npm: '>=9.6.5', pnpm: '>=7.1.0'}
    hasBin: true
    dependencies:
      '@astrojs/compiler': 2.9.2
      '@astrojs/internal-helpers': 0.4.1
      '@astrojs/markdown-remark': 5.2.0
      '@astrojs/telemetry': 3.1.0
      '@babel/core': 7.24.9
      '@babel/generator': 7.24.10
      '@babel/parser': 7.24.8
      '@babel/plugin-transform-react-jsx': 7.24.7(@babel/core@7.24.9)
      '@babel/traverse': 7.24.8
      '@babel/types': 7.24.9
      '@types/babel__core': 7.20.5
      '@types/cookie': 0.6.0
      acorn: 8.12.1
      aria-query: 5.3.0
      axobject-query: 4.1.0
      boxen: 7.1.1
      chokidar: 3.6.0
      ci-info: 4.0.0
      clsx: 2.1.1
      common-ancestor-path: 1.0.1
      cookie: 0.6.0
      cssesc: 3.0.0
      debug: 4.3.5
      deterministic-object-hash: 2.0.2
      devalue: 5.0.0
      diff: 5.2.0
      dlv: 1.1.3
      dset: 3.1.3
      es-module-lexer: 1.5.4
      esbuild: 0.21.5
      estree-walker: 3.0.3
      execa: 8.0.1
      fast-glob: 3.3.2
      flattie: 1.1.1
      github-slugger: 2.0.0
      gray-matter: 4.0.3
      html-escaper: 3.0.3
      http-cache-semantics: 4.1.1
      js-yaml: 4.1.0
      kleur: 4.1.5
      magic-string: 0.30.10
      mrmime: 2.0.0
      ora: 8.0.1
      p-limit: 6.1.0
      p-queue: 8.0.1
      path-to-regexp: 6.2.2
      preferred-pm: 4.0.0
      prompts: 2.4.2
      rehype: 13.0.1
      semver: 7.6.2
      shiki: 1.10.3
      string-width: 7.2.0
      strip-ansi: 7.1.0
      tsconfck: 3.1.1(typescript@5.5.3)
      unist-util-visit: 5.0.0
      vfile: 6.0.2
      vite: 5.3.4
      vitefu: 0.2.5(vite@5.3.4)
      which-pm: 3.0.0
      yargs-parser: 21.1.1
      zod: 3.23.8
      zod-to-json-schema: 3.23.1(zod@3.23.8)
    optionalDependencies:
      sharp: 0.33.4
    transitivePeerDependencies:
      - '@types/node'
      - less
      - lightningcss
      - sass
      - stylus
      - sugarss
      - supports-color
      - terser
      - typescript
    dev: false

  /autoprefixer@10.4.19(postcss@8.4.39):
    resolution: {integrity: sha512-BaENR2+zBZ8xXhM4pUaKUxlVdxZ0EZhjvbopwnXmxRUfqDmwSpC2lAi/QXvx7NRdPCo1WKEcEF6mV64si1z4Ew==}
    engines: {node: ^10 || ^12 || >=14}
    hasBin: true
    peerDependencies:
      postcss: ^8.1.0
    dependencies:
      browserslist: 4.23.2
      caniuse-lite: 1.0.30001641
      fraction.js: 4.3.7
      normalize-range: 0.1.2
      picocolors: 1.0.1
      postcss: 8.4.39
      postcss-value-parser: 4.2.0

  /axobject-query@4.1.0:
    resolution: {integrity: sha512-qIj0G9wZbMGNLjLmg1PT6v2mE9AH2zlnADJD/2tC6E00hgmhUOfEB6greHPAfLRSufHqROIUTkw6E+M3lH0PTQ==}
    engines: {node: '>= 0.4'}
    dev: false

  /b4a@1.6.6:
    resolution: {integrity: sha512-5Tk1HLk6b6ctmjIkAcU/Ujv/1WqiDl0F0JdRCR80VsOcUlHcu7pWeWRlOqQLHfDEsVx9YH/aif5AG4ehoCtTmg==}
    dev: false

  /babel-dead-code-elimination@1.0.6:
    resolution: {integrity: sha512-JxFi9qyRJpN0LjEbbjbN8g0ux71Qppn9R8Qe3k6QzHg2CaKsbUQtbn307LQGiDLGjV6JCtEFqfxzVig9MyDCHQ==}
    dependencies:
      '@babel/core': 7.24.7
      '@babel/parser': 7.24.7
      '@babel/traverse': 7.24.7
      '@babel/types': 7.24.7
    transitivePeerDependencies:
      - supports-color
    dev: true

  /bail@2.0.2:
    resolution: {integrity: sha512-0xO6mYd7JB2YesxDKplafRpsiOzPt9V02ddPCLbY1xYGPOX24NTyN50qnUxgCPcSoYMhKpAuBTjQoRZCAkUDRw==}
    dev: false

  /balanced-match@1.0.2:
    resolution: {integrity: sha512-3oSeUO0TMV67hN1AmbXsK4yaqU7tjiHlbxRDZOpH0KW9+CeX4bRAaX0Anxt0tx2MrpRpWwQaPwIlISEJhYU5Pw==}

  /bare-events@2.4.2:
    resolution: {integrity: sha512-qMKFd2qG/36aA4GwvKq8MxnPgCQAmBWmSyLWsJcbn8v03wvIPQ/hG1Ms8bPzndZxMDoHpxez5VOS+gC9Yi24/Q==}
    requiresBuild: true
    dev: false
    optional: true

  /bare-fs@2.3.1:
    resolution: {integrity: sha512-W/Hfxc/6VehXlsgFtbB5B4xFcsCl+pAh30cYhoFyXErf6oGrwjh8SwiPAdHgpmWonKuYpZgGywN0SXt7dgsADA==}
    requiresBuild: true
    dependencies:
      bare-events: 2.4.2
      bare-path: 2.1.3
      bare-stream: 2.1.3
    dev: false
    optional: true

  /bare-os@2.4.0:
    resolution: {integrity: sha512-v8DTT08AS/G0F9xrhyLtepoo9EJBJ85FRSMbu1pQUlAf6A8T0tEEQGMVObWeqpjhSPXsE0VGlluFBJu2fdoTNg==}
    requiresBuild: true
    dev: false
    optional: true

  /bare-path@2.1.3:
    resolution: {integrity: sha512-lh/eITfU8hrj9Ru5quUp0Io1kJWIk1bTjzo7JH1P5dWmQ2EL4hFUlfI8FonAhSlgIfhn63p84CDY/x+PisgcXA==}
    requiresBuild: true
    dependencies:
      bare-os: 2.4.0
    dev: false
    optional: true

  /bare-stream@2.1.3:
    resolution: {integrity: sha512-tiDAH9H/kP+tvNO5sczyn9ZAA7utrSMobyDchsnyyXBuUe2FSQWbxhtuHB8jwpHYYevVo2UJpcmvvjrbHboUUQ==}
    requiresBuild: true
    dependencies:
      streamx: 2.18.0
    dev: false
    optional: true

  /base-64@1.0.0:
    resolution: {integrity: sha512-kwDPIFCGx0NZHog36dj+tHiwP4QMzsZ3AgMViUBKI0+V5n4U0ufTCUMhnQ04diaRI8EX/QcPfql7zlhZ7j4zgg==}
    dev: false

  /base64-js@1.5.1:
    resolution: {integrity: sha512-AKpaYlHn8t4SVbOHCy+b5+KKgvR4vrsD8vbvrbiQJps7fKDTkjkDry6ji0rUJjC0kzbNePLwzxq8iypo41qeWA==}
    dev: false

  /bcp-47-match@2.0.3:
    resolution: {integrity: sha512-JtTezzbAibu8G0R9op9zb3vcWZd9JF6M0xOYGPn0fNCd7wOpRB1mU2mH9T8gaBGbAAyIIVgB2G7xG0GP98zMAQ==}
    dev: false

  /bcp-47@2.1.0:
    resolution: {integrity: sha512-9IIS3UPrvIa1Ej+lVDdDwO7zLehjqsaByECw0bu2RRGP73jALm6FYbzI5gWbgHLvNdkvfXB5YrSbocZdOS0c0w==}
    dependencies:
      is-alphabetical: 2.0.1
      is-alphanumerical: 2.0.1
      is-decimal: 2.0.1
    dev: false

  /binary-extensions@2.3.0:
    resolution: {integrity: sha512-Ceh+7ox5qe7LJuLHoY0feh3pHuUDHAcRUeyL2VYghZwfpkNIy/+8Ocg0a3UuSoYzavmylwuLWQOf3hl0jjMMIw==}
    engines: {node: '>=8'}

  /bl@4.1.0:
    resolution: {integrity: sha512-1W07cM9gS6DcLperZfFSj+bWLtaPGSOHWhPiGzXmvVJbRLdG82sH/Kn8EtW1VqWVA54AKf2h5k5BbnIbwF3h6w==}
    dependencies:
      buffer: 5.7.1
      inherits: 2.0.4
      readable-stream: 3.6.2
    dev: false

  /bl@5.1.0:
    resolution: {integrity: sha512-tv1ZJHLfTDnXE6tMHv73YgSJaWR2AFuPwMntBe7XL/GBFHnT0CLnsHMogfk5+GzCDC5ZWarSCYaIGATZt9dNsQ==}
    dependencies:
      buffer: 6.0.3
      inherits: 2.0.4
      readable-stream: 3.6.2
    dev: false

  /boolbase@1.0.0:
    resolution: {integrity: sha512-JZOSA7Mo9sNGB8+UjSgzdLtokWAky1zbztM3WRLCbZ70/3cTANmQmOdR7y2g+J0e2WXywy1yS468tY+IruqEww==}
    dev: false

  /boxen@7.1.1:
    resolution: {integrity: sha512-2hCgjEmP8YLWQ130n2FerGv7rYpfBmnmp9Uy2Le1vge6X3gZIfSmEzP5QTDElFxcvVcXlEn8Aq6MU/PZygIOog==}
    engines: {node: '>=14.16'}
    dependencies:
      ansi-align: 3.0.1
      camelcase: 7.0.1
      chalk: 5.3.0
      cli-boxes: 3.0.0
      string-width: 5.1.2
      type-fest: 2.19.0
      widest-line: 4.0.1
      wrap-ansi: 8.1.0
    dev: false

  /brace-expansion@1.1.11:
    resolution: {integrity: sha512-iCuPHDFgrHX7H2vEI/5xpz07zSHB00TpugqhmYtVmMO6518mCuRMoOYFldEBl0g187ufozdaHgWKcYFb61qGiA==}
    dependencies:
      balanced-match: 1.0.2
      concat-map: 0.0.1
    dev: true

  /brace-expansion@2.0.1:
    resolution: {integrity: sha512-XnAIvQ8eM+kC6aULx6wuQiwVsnzsi9d3WxzV3FpWTGA19F621kwdbsAcFKXgKUHZWsy+mY6iL1sHTxWEFCytDA==}
    dependencies:
      balanced-match: 1.0.2

  /braces@3.0.3:
    resolution: {integrity: sha512-yQbXgO/OSZVD2IsiLlro+7Hf6Q18EJrKSEsdoMzKePKXct3gvD8oLcOQdIzGupr5Fj+EDe8gO/lxc1BzfMpxvA==}
    engines: {node: '>=8'}
    dependencies:
      fill-range: 7.1.1

  /browserslist@4.23.2:
    resolution: {integrity: sha512-qkqSyistMYdxAcw+CzbZwlBy8AGmS/eEWs+sEV5TnLRGDOL+C5M2EnH6tlZyg0YoAxGJAFKh61En9BR941GnHA==}
    engines: {node: ^6 || ^7 || ^8 || ^9 || ^10 || ^11 || ^12 || >=13.7}
    hasBin: true
    dependencies:
      caniuse-lite: 1.0.30001641
      electron-to-chromium: 1.4.823
      node-releases: 2.0.14
      update-browserslist-db: 1.1.0(browserslist@4.23.2)

  /buffer@5.7.1:
    resolution: {integrity: sha512-EHcyIPBQ4BSGlvjB16k5KgAJ27CIsHY/2JBmCRReo48y9rQ3MaUzWX3KVlBa4U7MyX02HdVj0K7C3WaB3ju7FQ==}
    dependencies:
      base64-js: 1.5.1
      ieee754: 1.2.1
    dev: false

  /buffer@6.0.3:
    resolution: {integrity: sha512-FTiCpNxtwiZZHEZbcbTIcZjERVICn9yq/pDFkTl95/AxzD1naBctN7YO68riM/gLSDY7sdrMby8hofADYuuqOA==}
    dependencies:
      base64-js: 1.5.1
      ieee754: 1.2.1
    dev: false

  /callsites@3.1.0:
    resolution: {integrity: sha512-P8BjAsXvZS+VIDUI11hHCQEv74YT67YUi5JJFNWIqL235sBmjX4+qx9Muvls5ivyNENctx46xQLQ3aTuE7ssaQ==}
    engines: {node: '>=6'}

  /camelcase-css@2.0.1:
    resolution: {integrity: sha512-QOSvevhslijgYwRx6Rv7zKdMF8lbRmx+uQGx2+vDc+KI/eBnsy9kit5aj23AgGu3pa4t9AgwbnXWqS+iOY+2aA==}
    engines: {node: '>= 6'}

  /camelcase@7.0.1:
    resolution: {integrity: sha512-xlx1yCK2Oc1APsPXDL2LdlNP6+uu8OCDdhOBSVT279M/S+y75O30C2VuD8T2ogdePBBl7PfPF4504tnLgX3zfw==}
    engines: {node: '>=14.16'}
    dev: false

  /caniuse-lite@1.0.30001641:
    resolution: {integrity: sha512-Phv5thgl67bHYo1TtMY/MurjkHhV4EDaCosezRXgZ8jzA/Ub+wjxAvbGvjoFENStinwi5kCyOYV3mi5tOGykwA==}

  /ccount@2.0.1:
    resolution: {integrity: sha512-eyrF0jiFpY+3drT6383f1qhkbGsLSifNAjA61IUjZjmLCWjItY6LB9ft9YhoDgwfmclB2zhu51Lc7+95b8NRAg==}
    dev: false

  /chalk@2.4.2:
    resolution: {integrity: sha512-Mti+f9lpJNcwF4tWV8/OrTTtF1gZi+f8FqlyAdouralcFWFQWF2+NgCHShjkCb+IFBLq9buZwE1xckQU4peSuQ==}
    engines: {node: '>=4'}
    dependencies:
      ansi-styles: 3.2.1
      escape-string-regexp: 1.0.5
      supports-color: 5.5.0

  /chalk@4.1.2:
    resolution: {integrity: sha512-oKnbhFyRIXpUuez8iBMmyEa4nbj4IOQyuhc/wy9kY7/WVPcwIO9VA668Pu8RkO7+0G76SLROeyw9CpQ061i4mA==}
    engines: {node: '>=10'}
    dependencies:
      ansi-styles: 4.3.0
      supports-color: 7.2.0
    dev: true

  /chalk@5.2.0:
    resolution: {integrity: sha512-ree3Gqw/nazQAPuJJEy+avdl7QfZMcUvmHIKgEZkGL+xOBzRvup5Hxo6LHuMceSxOabuJLJm5Yp/92R9eMmMvA==}
    engines: {node: ^12.17.0 || ^14.13 || >=16.0.0}
    dev: false

  /chalk@5.3.0:
    resolution: {integrity: sha512-dLitG79d+GV1Nb/VYcCDFivJeK1hiukt9QjRNVOsUtTy1rR1YJsmpGGTZ3qJos+uw7WmWF4wUwBd9jxjocFC2w==}
    engines: {node: ^12.17.0 || ^14.13 || >=16.0.0}
    dev: false

  /character-entities-html4@2.1.0:
    resolution: {integrity: sha512-1v7fgQRj6hnSwFpq1Eu0ynr/CDEw0rXo2B61qXrLNdHZmPKgb7fqS1a2JwF0rISo9q77jDI8VMEHoApn8qDoZA==}
    dev: false

  /character-entities-legacy@3.0.0:
    resolution: {integrity: sha512-RpPp0asT/6ufRm//AJVwpViZbGM/MkjQFxJccQRHmISF/22NBtsHqAWmL+/pmkPWoIUJdWyeVleTl1wydHATVQ==}
    dev: false

  /character-entities@2.0.2:
    resolution: {integrity: sha512-shx7oQ0Awen/BRIdkjkvz54PnEEI/EjwXDSIZp86/KKdbafHh1Df/RYGBhn4hbe2+uKC9FnT5UCEdyPz3ai9hQ==}
    dev: false

  /character-reference-invalid@2.0.1:
    resolution: {integrity: sha512-iBZ4F4wRbyORVsu0jPV7gXkOsGYjGHPmAyv+HiHG8gi5PtC9KI2j1+v8/tlibRvjoWX027ypmG/n0HtO5t7unw==}
    dev: false

  /chokidar@3.6.0:
    resolution: {integrity: sha512-7VT13fmjotKpGipCW9JEQAusEPE+Ei8nl6/g4FBAmIm0GOOLMua9NDDo/DWp0ZAxCr3cPq5ZpBqmPAQgDda2Pw==}
    engines: {node: '>= 8.10.0'}
    dependencies:
      anymatch: 3.1.3
      braces: 3.0.3
      glob-parent: 5.1.2
      is-binary-path: 2.1.0
      is-glob: 4.0.3
      normalize-path: 3.0.0
      readdirp: 3.6.0
    optionalDependencies:
      fsevents: 2.3.3

  /chownr@1.1.4:
    resolution: {integrity: sha512-jJ0bqzaylmJtVnNgzTeSOs8DPavpbYgEr/b0YL8/2GO3xJEhInFmhKMUnEJQjZumK7KXGFhUy89PrsJWlakBVg==}
    dev: false

  /ci-info@4.0.0:
    resolution: {integrity: sha512-TdHqgGf9odd8SXNuxtUBVx8Nv+qZOejE6qyqiy5NtbYYQOeFa6zmHkxlPzmaLxWWHsU6nJmB7AETdVPi+2NBUg==}
    engines: {node: '>=8'}
    dev: false

  /class-variance-authority@0.7.0:
    resolution: {integrity: sha512-jFI8IQw4hczaL4ALINxqLEXQbWcNjoSkloa4IaufXCJr6QawJyw7tuRysRsrE8w2p/4gGaxKIt/hX3qz/IbD1A==}
    dependencies:
      clsx: 2.0.0
    dev: false

  /classnames@2.3.2:
    resolution: {integrity: sha512-CSbhY4cFEJRe6/GQzIk5qXZ4Jeg5pcsP7b5peFSDpffpe1cqjASH/n9UTjBwOp6XpMSTwQ8Za2K5V02ueA7Tmw==}
    dev: false

  /cli-boxes@3.0.0:
    resolution: {integrity: sha512-/lzGpEWL/8PfI0BmBOPRwp0c/wFNX1RdUML3jK/RcSBA9T8mZDdQpqYBKtCFTOfQbwPqWEOpjqW+Fnayc0969g==}
    engines: {node: '>=10'}
    dev: false

  /cli-cursor@4.0.0:
    resolution: {integrity: sha512-VGtlMu3x/4DOtIUwEkRezxUZ2lBacNJCHash0N0WeZDBS+7Ux1dm3XWAgWYxLJFMMdOeXMHXorshEFhbMSGelg==}
    engines: {node: ^12.20.0 || ^14.13.1 || >=16.0.0}
    dependencies:
      restore-cursor: 4.0.0
    dev: false

  /cli-spinners@2.9.2:
    resolution: {integrity: sha512-ywqV+5MmyL4E7ybXgKys4DugZbX0FC6LnwrhjuykIjnK9k8OQacQ7axGKnjDXWNhns0xot3bZI5h55H8yo9cJg==}
    engines: {node: '>=6'}
    dev: false

  /cliui@8.0.1:
    resolution: {integrity: sha512-BSeNnyus75C4//NQ9gQt1/csTXyo/8Sb+afLAkzAptFuMsod9HFokGNudZpi/oQV73hnVK+sR+5PVRMd+Dr7YQ==}
    engines: {node: '>=12'}
    dependencies:
      string-width: 4.2.3
      strip-ansi: 6.0.1
      wrap-ansi: 7.0.0

  /clone@1.0.4:
    resolution: {integrity: sha512-JQHZ2QMW6l3aH/j6xCqQThY/9OH4D/9ls34cgkUBiEeocRTU04tHfKPBsUK1PqZCUQM7GiA0IIXJSuXHI64Kbg==}
    engines: {node: '>=0.8'}
    dev: false

  /clsx@2.0.0:
    resolution: {integrity: sha512-rQ1+kcj+ttHG0MKVGBUXwayCCF1oh39BF5COIpRzuCEv8Mwjv0XucrI2ExNTOn9IlLifGClWQcU9BrZORvtw6Q==}
    engines: {node: '>=6'}
    dev: false

  /clsx@2.1.1:
    resolution: {integrity: sha512-eYm0QWBtUrBWZWG0d386OGAw16Z995PiOVo2B7bjWSbHedGl5e0ZWaq65kOGgUSNesEIDkB9ISbTg/JK9dhCZA==}
    engines: {node: '>=6'}
    dev: false

  /cmdk@1.0.0(@types/react-dom@18.3.0)(@types/react@18.3.3)(react-dom@18.3.0-canary-47beb96cc-20240222)(react@18.3.0-canary-47beb96cc-20240222):
    resolution: {integrity: sha512-gDzVf0a09TvoJ5jnuPvygTB77+XdOSwEmJ88L6XPFPlv7T3RxbP9jgenfylrAMD0+Le1aO0nVjQUzl2g+vjz5Q==}
    peerDependencies:
      react: ^18.0.0
      react-dom: ^18.0.0
    dependencies:
      '@radix-ui/react-dialog': 1.0.5(@types/react-dom@18.3.0)(@types/react@18.3.3)(react-dom@18.3.0-canary-47beb96cc-20240222)(react@18.3.0-canary-47beb96cc-20240222)
      '@radix-ui/react-primitive': 1.0.3(@types/react-dom@18.3.0)(@types/react@18.3.3)(react-dom@18.3.0-canary-47beb96cc-20240222)(react@18.3.0-canary-47beb96cc-20240222)
      react: 18.3.0-canary-47beb96cc-20240222
      react-dom: 18.3.0-canary-47beb96cc-20240222(react@18.3.0-canary-47beb96cc-20240222)
    transitivePeerDependencies:
      - '@types/react'
      - '@types/react-dom'
    dev: false

  /code-block-writer@12.0.0:
    resolution: {integrity: sha512-q4dMFMlXtKR3XNBHyMHt/3pwYNA69EDk00lloMOaaUMKPUXBw6lpXtbu3MMVG6/uOihGnRDOlkyqsONEUj60+w==}
    dev: false

  /collapse-white-space@2.1.0:
    resolution: {integrity: sha512-loKTxY1zCOuG4j9f6EPnuyyYkf58RnhhWTvRoZEokgB+WbdXehfjFviyOVYkqzEWz1Q5kRiZdBYS5SwxbQYwzw==}
    dev: false

  /color-convert@1.9.3:
    resolution: {integrity: sha512-QfAUtd+vFdAtFQcC8CCyYt1fYWxSqAiK2cSD6zDB8N3cpsEBAvRxp9zOGg6G/SHHJYAT88/az/IuDGALsNVbGg==}
    dependencies:
      color-name: 1.1.3

  /color-convert@2.0.1:
    resolution: {integrity: sha512-RRECPsj7iu/xb5oKYcsFHSppFNnsj/52OVTRKb4zP5onXwVF3zVmmToNcOfGC+CRDpfK/U584fMg38ZHCaElKQ==}
    engines: {node: '>=7.0.0'}
    dependencies:
      color-name: 1.1.4

  /color-name@1.1.3:
    resolution: {integrity: sha512-72fSenhMw2HZMTVHeCA9KCmpEIbzWiQsjN+BHcBbS9vr1mtt+vJjPdksIBNUmKAW8TFUDPJK5SUU3QhE9NEXDw==}

  /color-name@1.1.4:
    resolution: {integrity: sha512-dOy+3AuW3a2wNbZHIuMZpTcgjGuLU/uBL/ubcZF9OXbDo8ff4O8yVp5Bf0efS8uEoYo5q4Fx7dY9OgQGXgAsQA==}

  /color-string@1.9.1:
    resolution: {integrity: sha512-shrVawQFojnZv6xM40anx4CkoDP+fZsw/ZerEMsW/pyzsRbElpsL/DBVW7q3ExxwusdNXI3lXpuhEZkzs8p5Eg==}
    dependencies:
      color-name: 1.1.4
      simple-swizzle: 0.2.2
    dev: false

  /color@4.2.3:
    resolution: {integrity: sha512-1rXeuUUiGGrykh+CeBdu5Ie7OJwinCgQY0bc7GCRxy5xVHy+moaqkpL/jqQq0MtQOeYcrqEz4abc5f0KtU7W4A==}
    engines: {node: '>=12.5.0'}
    dependencies:
      color-convert: 2.0.1
      color-string: 1.9.1
    dev: false

  /comma-separated-tokens@2.0.3:
    resolution: {integrity: sha512-Fu4hJdvzeylCfQPp9SGWidpzrMs7tTrlu6Vb8XGaRGck8QSNZJJp538Wrb60Lax4fPwR64ViY468OIUTbRlGZg==}
    dev: false

  /commander@10.0.1:
    resolution: {integrity: sha512-y4Mg2tXshplEbSGzx7amzPwKKOCGuoSRP/CjEdwwk0FOGlUbq6lKuoyDZTNZkmxHdJtp54hdfY/JUrdL7Xfdug==}
    engines: {node: '>=14'}
    dev: false

  /commander@4.1.1:
    resolution: {integrity: sha512-NOKm8xhkzAjzFx8B2v5OAHT+u5pRQc2UCa2Vq9jYL/31o2wi9mxBA7LIFs3sV5VSC49z6pEhfbMULvShKj26WA==}
    engines: {node: '>= 6'}

  /common-ancestor-path@1.0.1:
    resolution: {integrity: sha512-L3sHRo1pXXEqX8VU28kfgUY+YGsk09hPqZiZmLacNib6XNTCM8ubYeT7ryXQw8asB1sKgcU5lkB7ONug08aB8w==}
    dev: false

  /concat-map@0.0.1:
    resolution: {integrity: sha512-/Srv4dswyQNBfohGpz9o6Yb3Gz3SrUDqBH5rTuhGR7ahtlbYKnVxw2bCFMRljaA7EXHaXZ8wsHdodFvbkhKmqg==}
    dev: true

  /concurrently@8.2.2:
    resolution: {integrity: sha512-1dP4gpXFhei8IOtlXRE/T/4H88ElHgTiUzh71YUmtjTEHMSRS2Z/fgOxHSxxusGHogsRfxNq1vyAwxSC+EVyDg==}
    engines: {node: ^14.13.0 || >=16.0.0}
    hasBin: true
    dependencies:
      chalk: 4.1.2
      date-fns: 2.30.0
      lodash: 4.17.21
      rxjs: 7.8.1
      shell-quote: 1.8.1
      spawn-command: 0.0.2
      supports-color: 8.1.1
      tree-kill: 1.2.2
      yargs: 17.7.2
    dev: true

  /convert-source-map@2.0.0:
    resolution: {integrity: sha512-Kvp459HrV2FEJ1CAsi1Ku+MY3kasH19TFykTz2xWmMeq6bk2NU3XXvfJ+Q61m0xktWwt+1HSYf3JZsTms3aRJg==}

  /cookie@0.6.0:
    resolution: {integrity: sha512-U71cyTamuh1CRNCfpGY6to28lxvNwPG4Guz/EVjgf3Jmzv0vlDp1atT9eS5dDjMYHucpHbWns6Lwf3BKz6svdw==}
    engines: {node: '>= 0.6'}
    dev: false

  /cosmiconfig@8.3.6(typescript@5.5.3):
    resolution: {integrity: sha512-kcZ6+W5QzcJ3P1Mt+83OUv/oHFqZHIx8DuxG6eZ5RGMERoLqp4BuGjhHLYGK+Kf5XVkQvqBSmAy/nGWN3qDgEA==}
    engines: {node: '>=14'}
    peerDependencies:
      typescript: '>=4.9.5'
    peerDependenciesMeta:
      typescript:
        optional: true
    dependencies:
      import-fresh: 3.3.0
      js-yaml: 4.1.0
      parse-json: 5.2.0
      path-type: 4.0.0
      typescript: 5.5.3
    dev: false

  /cross-spawn@7.0.3:
    resolution: {integrity: sha512-iRDPJKUPVEND7dHPO8rkbOnPpyDygcDFtWjpeWNCgy8WP2rXcxXL8TskReQl6OrB2G7+UJrags1q15Fudc7G6w==}
    engines: {node: '>= 8'}
    dependencies:
      path-key: 3.1.1
      shebang-command: 2.0.0
      which: 2.0.2

  /css-selector-parser@3.0.5:
    resolution: {integrity: sha512-3itoDFbKUNx1eKmVpYMFyqKX04Ww9osZ+dLgrk6GEv6KMVeXUhUnp4I5X+evw+u3ZxVU6RFXSSRxlTeMh8bA+g==}
    dev: false

  /cssesc@3.0.0:
    resolution: {integrity: sha512-/Tb/JcjK111nNScGob5MNtsntNM1aCNUDipB/TkwZFhyDrrE47SOx/18wF2bbjgc3ZzCSKW1T5nt5EbFoAz/Vg==}
    engines: {node: '>=4'}
    hasBin: true

  /csstype@3.1.3:
    resolution: {integrity: sha512-M1uQkMl8rQK/szD0LNhtqxIPLpimGm8sOBwU7lLnCpSbTyY3yeU1Vc7l4KT5zT4s/yOxHH5O7tIuuLOCnLADRw==}

  /data-uri-to-buffer@4.0.1:
    resolution: {integrity: sha512-0R9ikRb668HB7QDxT1vkpuUBtqc53YyAwMwGeUFKRojY/NWKvdZ+9UYtRfGmhqNbRkTSVpMbmyhXipFFv2cb/A==}
    engines: {node: '>= 12'}
    dev: false

  /date-fns@2.30.0:
    resolution: {integrity: sha512-fnULvOpxnC5/Vg3NCiWelDsLiUc9bRwAPs/+LfTLNvetFCtCTN+yQz15C/fs4AwX1R9K5GLtLfn8QW+dWisaAw==}
    engines: {node: '>=0.11'}
    dependencies:
      '@babel/runtime': 7.24.7

  /debug@4.3.5:
    resolution: {integrity: sha512-pt0bNEmneDIvdL1Xsd9oDQ/wrQRkXDT4AUWlNZNPKvW5x/jyO9VFXkJUP07vQ2upmw5PlaITaPKc31jK13V+jg==}
    engines: {node: '>=6.0'}
    peerDependencies:
      supports-color: '*'
    peerDependenciesMeta:
      supports-color:
        optional: true
    dependencies:
      ms: 2.1.2

  /decode-named-character-reference@1.0.2:
    resolution: {integrity: sha512-O8x12RzrUF8xyVcY0KJowWsmaJxQbmy0/EtnNtHRpsOcT7dFk5W598coHqBVpmWo1oQQfsCqfCmkZN5DJrZVdg==}
    dependencies:
      character-entities: 2.0.2
    dev: false

  /decompress-response@6.0.0:
    resolution: {integrity: sha512-aW35yZM6Bb/4oJlZncMH2LCoZtJXTRxES17vE3hoRiowU2kWHaJKFkSBDnDR+cm9J+9QhXmREyIfv0pji9ejCQ==}
    engines: {node: '>=10'}
    dependencies:
      mimic-response: 3.1.0
    dev: false

  /deep-extend@0.6.0:
    resolution: {integrity: sha512-LOHxIOaPYdHlJRtCQfDIVZtfw/ufM8+rVj649RIHzcm/vGwQRXFt6OPqIFWsm2XEMrNIEtWR64sY1LEKD2vAOA==}
    engines: {node: '>=4.0.0'}
    dev: false

  /deep-is@0.1.4:
    resolution: {integrity: sha512-oIPzksmTg4/MriiaYGO+okXDT7ztn/w3Eptv/+gSIdMdKsJo0u4CfYNFJPy+4SKMuCqGw2wxnA+URMg3t8a/bQ==}
    dev: true

  /defaults@1.0.4:
    resolution: {integrity: sha512-eFuaLoy/Rxalv2kr+lqMlUnrDWV+3j4pljOIJgLIhI058IQfWJ7vXhyEIHu+HtC738klGALYxOKDO0bQP3tg8A==}
    dependencies:
      clone: 1.0.4
    dev: false

  /dequal@2.0.3:
    resolution: {integrity: sha512-0je+qPKHEMohvfRTCEo3CrPG6cAzAYgmzKyxRiYSSDkS6eGJdyVJm7WaYA5ECaAD9wLB2T4EEeymA5aFVcYXCA==}
    engines: {node: '>=6'}
    dev: false

  /detect-libc@2.0.3:
    resolution: {integrity: sha512-bwy0MGW55bG41VqxxypOsdSdGqLwXPI/focwgTYCFMbdUiBAxLg9CFzG08sz2aqzknwiX7Hkl0bQENjg8iLByw==}
    engines: {node: '>=8'}
    dev: false

  /detect-node-es@1.1.0:
    resolution: {integrity: sha512-ypdmJU/TbBby2Dxibuv7ZLW3Bs1QEmM7nHjEANfohJLvE0XVujisn1qPJcZxg+qDucsr+bP6fLD1rPS3AhJ7EQ==}
    dev: false

  /deterministic-object-hash@2.0.2:
    resolution: {integrity: sha512-KxektNH63SrbfUyDiwXqRb1rLwKt33AmMv+5Nhsw1kqZ13SJBRTgZHtGbE+hH3a1mVW1cz+4pqSWVPAtLVXTzQ==}
    engines: {node: '>=18'}
    dependencies:
      base-64: 1.0.0
    dev: false

  /devalue@5.0.0:
    resolution: {integrity: sha512-gO+/OMXF7488D+u3ue+G7Y4AA3ZmUnB3eHJXmBTgNHvr4ZNzl36A0ZtG+XCRNYCkYx/bFmw4qtkoFLa+wSrwAA==}
    dev: false

  /devlop@1.1.0:
    resolution: {integrity: sha512-RWmIqhcFf1lRYBvNmr7qTNuyCt/7/ns2jbpp1+PalgE/rDQcBT0fioSMUpJ93irlUhC5hrg4cYqe6U+0ImW0rA==}
    dependencies:
      dequal: 2.0.3
    dev: false

  /didyoumean@1.2.2:
    resolution: {integrity: sha512-gxtyfqMg7GKyhQmb056K7M3xszy/myH8w+B4RT+QXBQsvAOdc3XymqDDPHx1BgPgsdAA5SIifona89YtRATDzw==}

  /diff@5.2.0:
    resolution: {integrity: sha512-uIFDxqpRZGZ6ThOk84hEfqWoHx2devRFvpTZcTHur85vImfaxUbTW9Ryh4CpCuDnToOP1CEtXKIgytHBPVff5A==}
    engines: {node: '>=0.3.1'}
    dev: false

  /dir-glob@3.0.1:
    resolution: {integrity: sha512-WkrWp9GR4KXfKGYzOLmTuGVi1UWFfws377n9cc55/tb6DuqyF6pcQ5AbiHEshaDpY9v6oaSr2XCDidGmMwdzIA==}
    engines: {node: '>=8'}
    dependencies:
      path-type: 4.0.0
    dev: true

  /direction@2.0.1:
    resolution: {integrity: sha512-9S6m9Sukh1cZNknO1CWAr2QAWsbKLafQiyM5gZ7VgXHeuaoUwffKN4q6NC4A/Mf9iiPlOXQEKW/Mv/mh9/3YFA==}
    hasBin: true
    dev: false

  /dlv@1.1.3:
    resolution: {integrity: sha512-+HlytyjlPKnIG8XuRG8WvmBP8xs8P71y+SKKS6ZXWoEgLuePxtDoUEiH7WkdePWrQ5JBpE6aoVqfZfJUQkjXwA==}

  /doctrine@3.0.0:
    resolution: {integrity: sha512-yS+Q5i3hBf7GBkd4KG8a7eBNNWNGLTaEwwYWUijIYM7zrlYDM0BFXHjjPWlWZ1Rg7UaddZeIDmi9jF3HmqiQ2w==}
    engines: {node: '>=6.0.0'}
    dependencies:
      esutils: 2.0.3
    dev: true

  /dset@3.1.3:
    resolution: {integrity: sha512-20TuZZHCEZ2O71q9/+8BwKwZ0QtD9D8ObhrihJPr+vLLYlSuAU3/zL4cSlgbfeoGHTjCSJBa7NGcrF9/Bx/WJQ==}
    engines: {node: '>=4'}
    dev: false

  /eastasianwidth@0.2.0:
    resolution: {integrity: sha512-I88TYZWc9XiYHRQ4/3c5rjjfgkjhLyW2luGIheGERbNQ6OY7yTybanSpDXZa8y7VUP9YmDcYa+eyq4ca7iLqWA==}

  /electron-to-chromium@1.4.823:
    resolution: {integrity: sha512-4h+oPeAiGQOHFyUJOqpoEcPj/xxlicxBzOErVeYVMMmAiXUXsGpsFd0QXBMaUUbnD8hhSfLf9uw+MlsoIA7j5w==}

  /emmet@2.4.7:
    resolution: {integrity: sha512-O5O5QNqtdlnQM2bmKHtJgyChcrFMgQuulI+WdiOw2NArzprUqqxUW6bgYtKvzKgrsYpuLWalOkdhNP+1jluhCA==}
    dependencies:
      '@emmetio/abbreviation': 2.3.3
      '@emmetio/css-abbreviation': 2.1.8
    dev: false

  /emoji-regex@10.3.0:
    resolution: {integrity: sha512-QpLs9D9v9kArv4lfDEgg1X/gN5XLnf/A6l9cs8SPZLRZR3ZkY9+kwIQTxm+fsSej5UMYGE8fdoaZVIBlqG0XTw==}
    dev: false

  /emoji-regex@8.0.0:
    resolution: {integrity: sha512-MSjYzcWNOA0ewAHpz0MxpYFvwg6yjy1NG3xteoqz644VCo/RPgnr1/GGt+ic3iJTzQ8Eu3TdM14SawnVUmGE6A==}

  /emoji-regex@9.2.2:
    resolution: {integrity: sha512-L18DaJsXSUk2+42pv8mLs5jJT2hqFkFE4j21wOmgbUqsZ2hL72NsUU785g9RXgo3s0ZNgVl42TiHp3ZtOv/Vyg==}

  /end-of-stream@1.4.4:
    resolution: {integrity: sha512-+uw1inIHVPQoaVuHzRyXd21icM+cnt4CzD5rW+NC1wjOUSTOs+Te7FOv7AhN7vS9x/oIyhLP5PR1H+phQAHu5Q==}
    dependencies:
      once: 1.4.0
    dev: false

  /entities@4.5.0:
    resolution: {integrity: sha512-V0hjH4dGPh9Ao5p0MoRY6BVqtwCjhz6vI5LT8AJ55H+4g9/4vbHx1I54fS0XuclLhDHArPQCiMjDxjaL8fPxhw==}
    engines: {node: '>=0.12'}
    dev: false

  /error-ex@1.3.2:
    resolution: {integrity: sha512-7dFHNmqeFSEt2ZBsCriorKnn3Z2pj+fd9kmI6QoWw4//DL+icEBfc0U7qJCisqrTsKTjw4fNFy2pW9OqStD84g==}
    dependencies:
      is-arrayish: 0.2.1
    dev: false

  /es-module-lexer@1.5.4:
    resolution: {integrity: sha512-MVNK56NiMrOwitFB7cqDwq0CQutbw+0BvLshJSse0MUNU+y1FC3bUS/AQg7oUng+/wKrrki7JfmwtVHkVfPLlw==}
    dev: false

  /esbuild@0.21.5:
    resolution: {integrity: sha512-mg3OPMV4hXywwpoDxu3Qda5xCKQi+vCTZq8S9J/EpkhB2HzKXq4SNFZE3+NK93JYxc8VMSep+lOUSC/RVKaBqw==}
    engines: {node: '>=12'}
    hasBin: true
    requiresBuild: true
    optionalDependencies:
      '@esbuild/aix-ppc64': 0.21.5
      '@esbuild/android-arm': 0.21.5
      '@esbuild/android-arm64': 0.21.5
      '@esbuild/android-x64': 0.21.5
      '@esbuild/darwin-arm64': 0.21.5
      '@esbuild/darwin-x64': 0.21.5
      '@esbuild/freebsd-arm64': 0.21.5
      '@esbuild/freebsd-x64': 0.21.5
      '@esbuild/linux-arm': 0.21.5
      '@esbuild/linux-arm64': 0.21.5
      '@esbuild/linux-ia32': 0.21.5
      '@esbuild/linux-loong64': 0.21.5
      '@esbuild/linux-mips64el': 0.21.5
      '@esbuild/linux-ppc64': 0.21.5
      '@esbuild/linux-riscv64': 0.21.5
      '@esbuild/linux-s390x': 0.21.5
      '@esbuild/linux-x64': 0.21.5
      '@esbuild/netbsd-x64': 0.21.5
      '@esbuild/openbsd-x64': 0.21.5
      '@esbuild/sunos-x64': 0.21.5
      '@esbuild/win32-arm64': 0.21.5
      '@esbuild/win32-ia32': 0.21.5
      '@esbuild/win32-x64': 0.21.5

  /escalade@3.1.2:
    resolution: {integrity: sha512-ErCHMCae19vR8vQGe50xIsVomy19rg6gFu3+r3jkEO46suLMWBksvVyoGgQV+jOfl84ZSOSlmv6Gxa89PmTGmA==}
    engines: {node: '>=6'}

  /escape-string-regexp@1.0.5:
    resolution: {integrity: sha512-vbRorB5FUQWvla16U8R/qgaFIya2qGzwDrNmCZuYKrbdSUMG6I1ZCGQRefkRVhuOkIGVne7BQ35DSfo1qvJqFg==}
    engines: {node: '>=0.8.0'}

  /escape-string-regexp@4.0.0:
    resolution: {integrity: sha512-TtpcNJ3XAzx3Gq8sWRzJaVajRs0uVxA2YAkdb1jm2YkPz4G6egUFAyA3n5vtEIZefPk5Wa4UXbKuS5fKkJWdgA==}
    engines: {node: '>=10'}
    dev: true

  /escape-string-regexp@5.0.0:
    resolution: {integrity: sha512-/veY75JbMK4j1yjvuUxuVsiS/hr/4iHs9FTT6cgTexxdE0Ly/glccBAkloH/DofkjRbZU3bnoj38mOmhkZ0lHw==}
    engines: {node: '>=12'}
    dev: false

  /eslint-scope@7.2.2:
    resolution: {integrity: sha512-dOt21O7lTMhDM+X9mB4GX+DZrZtCUJPL/wlcTqxyrx5IvO0IYtILdtrQGQp+8n5S0gwSVmOf9NQrjMOgfQZlIg==}
    engines: {node: ^12.22.0 || ^14.17.0 || >=16.0.0}
    dependencies:
      esrecurse: 4.3.0
      estraverse: 5.3.0
    dev: true

  /eslint-visitor-keys@3.4.3:
    resolution: {integrity: sha512-wpc+LXeiyiisxPlEkUzU6svyS1frIO3Mgxj1fdy7Pm8Ygzguax2N3Fa/D/ag1WqbOprdI+uY6wMUl8/a2G+iag==}
    engines: {node: ^12.22.0 || ^14.17.0 || >=16.0.0}
    dev: true

  /eslint@8.57.0:
    resolution: {integrity: sha512-dZ6+mexnaTIbSBZWgou51U6OmzIhYM2VcNdtiTtI7qPNZm35Akpr0f6vtw3w1Kmn5PYo+tZVfh13WrhpS6oLqQ==}
    engines: {node: ^12.22.0 || ^14.17.0 || >=16.0.0}
    hasBin: true
    dependencies:
      '@eslint-community/eslint-utils': 4.4.0(eslint@8.57.0)
      '@eslint-community/regexpp': 4.11.0
      '@eslint/eslintrc': 2.1.4
      '@eslint/js': 8.57.0
      '@humanwhocodes/config-array': 0.11.14
      '@humanwhocodes/module-importer': 1.0.1
      '@nodelib/fs.walk': 1.2.8
      '@ungap/structured-clone': 1.2.0
      ajv: 6.12.6
      chalk: 4.1.2
      cross-spawn: 7.0.3
      debug: 4.3.5
      doctrine: 3.0.0
      escape-string-regexp: 4.0.0
      eslint-scope: 7.2.2
      eslint-visitor-keys: 3.4.3
      espree: 9.6.1
      esquery: 1.6.0
      esutils: 2.0.3
      fast-deep-equal: 3.1.3
      file-entry-cache: 6.0.1
      find-up: 5.0.0
      glob-parent: 6.0.2
      globals: 13.24.0
      graphemer: 1.4.0
      ignore: 5.3.1
      imurmurhash: 0.1.4
      is-glob: 4.0.3
      is-path-inside: 3.0.3
      js-yaml: 4.1.0
      json-stable-stringify-without-jsonify: 1.0.1
      levn: 0.4.1
      lodash.merge: 4.6.2
      minimatch: 3.1.2
      natural-compare: 1.4.0
      optionator: 0.9.4
      strip-ansi: 6.0.1
      text-table: 0.2.0
    transitivePeerDependencies:
      - supports-color
    dev: true

  /espree@9.6.1:
    resolution: {integrity: sha512-oruZaFkjorTpF32kDSI5/75ViwGeZginGGy2NoOSg3Q9bnwlnmDm4HLnkl0RE3n+njDXR037aY1+x58Z/zFdwQ==}
    engines: {node: ^12.22.0 || ^14.17.0 || >=16.0.0}
    dependencies:
      acorn: 8.12.1
      acorn-jsx: 5.3.2(acorn@8.12.1)
      eslint-visitor-keys: 3.4.3
    dev: true

  /esprima@4.0.1:
    resolution: {integrity: sha512-eGuFFw7Upda+g4p+QHvnW0RyTX/SVeJBDM/gCtMARO0cLuT2HcEKnTPvhjV6aGeqrCB/sbNop0Kszm0jsaWU4A==}
    engines: {node: '>=4'}
    hasBin: true
    dev: false

  /esquery@1.6.0:
    resolution: {integrity: sha512-ca9pw9fomFcKPvFLXhBKUK90ZvGibiGOvRJNbjljY7s7uq/5YO4BOzcYtJqExdx99rF6aAcnRxHmcUHcz6sQsg==}
    engines: {node: '>=0.10'}
    dependencies:
      estraverse: 5.3.0
    dev: true

  /esrecurse@4.3.0:
    resolution: {integrity: sha512-KmfKL3b6G+RXvP8N1vr3Tq1kL/oCFgn2NYXEtqP8/L3pKapUA4G8cFVaoF3SU323CD4XypR/ffioHmkti6/Tag==}
    engines: {node: '>=4.0'}
    dependencies:
      estraverse: 5.3.0
    dev: true

  /estraverse@5.3.0:
    resolution: {integrity: sha512-MMdARuVEQziNTeJD8DgMqmhwR11BRQ/cBP+pLtYdSTnf3MIO8fFeiINEbX36ZdNlfU/7A9f3gUw49B3oQsvwBA==}
    engines: {node: '>=4.0'}
    dev: true

  /estree-util-attach-comments@3.0.0:
    resolution: {integrity: sha512-cKUwm/HUcTDsYh/9FgnuFqpfquUbwIqwKM26BVCGDPVgvaCl/nDCCjUfiLlx6lsEZ3Z4RFxNbOQ60pkaEwFxGw==}
    dependencies:
      '@types/estree': 1.0.5
    dev: false

  /estree-util-build-jsx@3.0.1:
    resolution: {integrity: sha512-8U5eiL6BTrPxp/CHbs2yMgP8ftMhR5ww1eIKoWRMlqvltHF8fZn5LRDvTKuxD3DUn+shRbLGqXemcP51oFCsGQ==}
    dependencies:
      '@types/estree-jsx': 1.0.5
      devlop: 1.1.0
      estree-util-is-identifier-name: 3.0.0
      estree-walker: 3.0.3
    dev: false

  /estree-util-is-identifier-name@3.0.0:
    resolution: {integrity: sha512-hFtqIDZTIUZ9BXLb8y4pYGyk6+wekIivNVTcmvk8NoOh+VeRn5y6cEHzbURrWbfp1fIqdVipilzj+lfaadNZmg==}
    dev: false

  /estree-util-to-js@2.0.0:
    resolution: {integrity: sha512-WDF+xj5rRWmD5tj6bIqRi6CkLIXbbNQUcxQHzGysQzvHmdYG2G7p/Tf0J0gpxGgkeMZNTIjT/AoSvC9Xehcgdg==}
    dependencies:
      '@types/estree-jsx': 1.0.5
      astring: 1.8.6
      source-map: 0.7.4
    dev: false

  /estree-util-visit@2.0.0:
    resolution: {integrity: sha512-m5KgiH85xAhhW8Wta0vShLcUvOsh3LLPI2YVwcbio1l7E09NTLL1EyMZFM1OyWowoH0skScNbhOPl4kcBgzTww==}
    dependencies:
      '@types/estree-jsx': 1.0.5
      '@types/unist': 3.0.2
    dev: false

  /estree-walker@3.0.3:
    resolution: {integrity: sha512-7RUKfXgSMMkzt6ZuXmqapOurLGPPfgj6l9uRZ7lRGolvk0y2yocc35LdcxKC5PQZdn2DMqioAQ2NoWcrTKmm6g==}
    dependencies:
      '@types/estree': 1.0.5
    dev: false

  /esutils@2.0.3:
    resolution: {integrity: sha512-kVscqXk4OCp68SZ0dkgEKVi6/8ij300KBWTJq32P/dYeWTSwK41WyTxalN1eRmA5Z9UU/LX9D7FWSmV9SAYx6g==}
    engines: {node: '>=0.10.0'}
    dev: true

  /eventemitter3@5.0.1:
    resolution: {integrity: sha512-GWkBvjiSZK87ELrYOSESUYeVIc9mvLLf/nXalMOS5dYrgZq9o5OVkbZAVM06CVxYsCwH9BDZFPlQTlPA1j4ahA==}
    dev: false

  /execa@7.2.0:
    resolution: {integrity: sha512-UduyVP7TLB5IcAQl+OzLyLcS/l32W/GLg+AhHJ+ow40FOk2U3SAllPwR44v4vmdFwIWqpdwxxpQbF1n5ta9seA==}
    engines: {node: ^14.18.0 || ^16.14.0 || >=18.0.0}
    dependencies:
      cross-spawn: 7.0.3
      get-stream: 6.0.1
      human-signals: 4.3.1
      is-stream: 3.0.0
      merge-stream: 2.0.0
      npm-run-path: 5.3.0
      onetime: 6.0.0
      signal-exit: 3.0.7
      strip-final-newline: 3.0.0
    dev: false

  /execa@8.0.1:
    resolution: {integrity: sha512-VyhnebXciFV2DESc+p6B+y0LjSm0krU4OgJN44qFAhBY0TJ+1V61tYD2+wHusZ6F9n5K+vl8k0sTy7PEfV4qpg==}
    engines: {node: '>=16.17'}
    dependencies:
      cross-spawn: 7.0.3
      get-stream: 8.0.1
      human-signals: 5.0.0
      is-stream: 3.0.0
      merge-stream: 2.0.0
      npm-run-path: 5.3.0
      onetime: 6.0.0
      signal-exit: 4.1.0
      strip-final-newline: 3.0.0
    dev: false

  /expand-template@2.0.3:
    resolution: {integrity: sha512-XYfuKMvj4O35f/pOXLObndIRvyQ+/+6AhODh+OKWj9S9498pHHn/IMszH+gt0fBCRWMNfk1ZSp5x3AifmnI2vg==}
    engines: {node: '>=6'}
    dev: false

  /expressive-code@0.35.3:
    resolution: {integrity: sha512-XjWWUCxS4uQjPoRM98R7SNWWIYlFEaOeHm1piWv+c7coHCekuWno81thsc3g/UJ+DajNtOEsIQIAAcsBQZ8LMg==}
    dependencies:
      '@expressive-code/core': 0.35.3
      '@expressive-code/plugin-frames': 0.35.3
      '@expressive-code/plugin-shiki': 0.35.3
      '@expressive-code/plugin-text-markers': 0.35.3
    dev: false

  /extend-shallow@2.0.1:
    resolution: {integrity: sha512-zCnTtlxNoAiDc3gqY2aYAWFx7XWWiasuF2K8Me5WbN8otHKTUKBwjPtNpRs/rbUZm7KxWAaNj7P1a/p52GbVug==}
    engines: {node: '>=0.10.0'}
    dependencies:
      is-extendable: 0.1.1
    dev: false

  /extend@3.0.2:
    resolution: {integrity: sha512-fjquC59cD7CyW6urNXK0FBufkZcoiGG80wTuPujX590cB5Ttln20E2UB4S/WARVqhXffZl2LNgS+gQdPIIim/g==}
    dev: false

  /fast-deep-equal@3.1.3:
    resolution: {integrity: sha512-f3qQ9oQy9j2AhBe/H9VC91wLmKBCCU/gDOnKNAYG5hswO7BLKj09Hc5HYNz9cGI++xlpDCIgDaitVs03ATR84Q==}
    dev: true

  /fast-fifo@1.3.2:
    resolution: {integrity: sha512-/d9sfos4yxzpwkDkuN7k2SqFKtYNmCTzgfEpz82x34IM9/zc8KGxQoXg1liNC/izpRM/MBdt44Nmx41ZWqk+FQ==}
    dev: false

  /fast-glob@3.3.2:
    resolution: {integrity: sha512-oX2ruAFQwf/Orj8m737Y5adxDQO0LAB7/S5MnxCdTNDd4p6BsyIVsv9JQsATbTSq8KHRpLwIHbVlUNatxd+1Ow==}
    engines: {node: '>=8.6.0'}
    dependencies:
      '@nodelib/fs.stat': 2.0.5
      '@nodelib/fs.walk': 1.2.8
      glob-parent: 5.1.2
      merge2: 1.4.1
      micromatch: 4.0.7

  /fast-json-stable-stringify@2.1.0:
    resolution: {integrity: sha512-lhd/wF+Lk98HZoTCtlVraHtfh5XYijIjalXck7saUtuanSDyLMxnHhSXEDJqHxD7msR8D0uCmqlkwjCV8xvwHw==}
    dev: true

  /fast-levenshtein@2.0.6:
    resolution: {integrity: sha512-DCXu6Ifhqcks7TZKY3Hxp3y6qphY5SJZmrWMDrKcERSOXWQdMhU9Ig/PYrzyw/ul9jOIyh0N4M0tbC5hodg8dw==}
    dev: true

  /fastq@1.17.1:
    resolution: {integrity: sha512-sRVD3lWVIXWg6By68ZN7vho9a1pQcN/WBFaAAsDDFzlJjvoGx0P8z7V1t72grFJfJhu3YPZBuu25f7Kaw2jN1w==}
    dependencies:
      reusify: 1.0.4

  /fetch-blob@3.2.0:
    resolution: {integrity: sha512-7yAQpD2UMJzLi1Dqv7qFYnPbaPx7ZfFK6PiIxQ4PfkGPyNyl2Ugx+a/umUonmKqjhM4DnfbMvdX6otXq83soQQ==}
    engines: {node: ^12.20 || >= 14.13}
    dependencies:
      node-domexception: 1.0.0
      web-streams-polyfill: 3.3.3
    dev: false

  /file-entry-cache@6.0.1:
    resolution: {integrity: sha512-7Gps/XWymbLk2QLYK4NzpMOrYjMhdIxXuIvy2QBsLE6ljuodKvdkWs/cpyJJ3CVIVpH0Oi1Hvg1ovbMzLdFBBg==}
    engines: {node: ^10.12.0 || >=12.0.0}
    dependencies:
      flat-cache: 3.2.0
    dev: true

  /fill-range@7.1.1:
    resolution: {integrity: sha512-YsGpe3WHLK8ZYi4tWDg2Jy3ebRz2rXowDxnld4bkQB00cc/1Zw9AWnC0i9ztDJitivtQvaI9KaLyKrc+hBW0yg==}
    engines: {node: '>=8'}
    dependencies:
      to-regex-range: 5.0.1

  /find-up-simple@1.0.0:
    resolution: {integrity: sha512-q7Us7kcjj2VMePAa02hDAF6d+MzsdsAWEwYyOpwUtlerRBkOEPBCRZrAV4XfcSN8fHAgaD0hP7miwoay6DCprw==}
    engines: {node: '>=18'}
    dev: false

  /find-up@4.1.0:
    resolution: {integrity: sha512-PpOwAdQ/YlXQ2vj8a3h8IipDuYRi3wceVQQGYWxNINccq40Anw7BlsEXCMbt1Zt+OLA6Fq9suIpIWD0OsnISlw==}
    engines: {node: '>=8'}
    dependencies:
      locate-path: 5.0.0
      path-exists: 4.0.0
    dev: false

  /find-up@5.0.0:
    resolution: {integrity: sha512-78/PXT1wlLLDgTzDs7sjq9hzz0vXD+zn+7wypEe4fXQxCmdmqfGsEPQxmiCSQI3ajFV91bVSsvNtrJRiW6nGng==}
    engines: {node: '>=10'}
    dependencies:
      locate-path: 6.0.0
      path-exists: 4.0.0
    dev: true

  /find-yarn-workspace-root2@1.2.16:
    resolution: {integrity: sha512-hr6hb1w8ePMpPVUK39S4RlwJzi+xPLuVuG8XlwXU3KD5Yn3qgBWVfy3AzNlDhWvE1EORCE65/Qm26rFQt3VLVA==}
    dependencies:
      micromatch: 4.0.7
      pkg-dir: 4.2.0
    dev: false

  /flat-cache@3.2.0:
    resolution: {integrity: sha512-CYcENa+FtcUKLmhhqyctpclsq7QF38pKjZHsGNiSQF5r4FtoKDWabFDl3hzaEQMvT1LHEysw5twgLvpYYb4vbw==}
    engines: {node: ^10.12.0 || >=12.0.0}
    dependencies:
      flatted: 3.3.1
      keyv: 4.5.4
      rimraf: 3.0.2
    dev: true

  /flatted@3.3.1:
    resolution: {integrity: sha512-X8cqMLLie7KsNUDSdzeN8FYK9rEt4Dt67OsG/DNGnYTSDBG4uFAJFBnUeiV+zCVAvwFy56IjM9sH51jVaEhNxw==}
    dev: true

  /flattie@1.1.1:
    resolution: {integrity: sha512-9UbaD6XdAL97+k/n+N7JwX46K/M6Zc6KcFYskrYL8wbBV/Uyk0CTAMY0VT+qiK5PM7AIc9aTWYtq65U7T+aCNQ==}
    engines: {node: '>=8'}
    dev: false

  /foreground-child@3.2.1:
    resolution: {integrity: sha512-PXUUyLqrR2XCWICfv6ukppP96sdFwWbNEnfEMt7jNsISjMsvaLNinAHNDYyvkyU+SZG2BTSbT5NjG+vZslfGTA==}
    engines: {node: '>=14'}
    dependencies:
      cross-spawn: 7.0.3
      signal-exit: 4.1.0

  /formdata-polyfill@4.0.10:
    resolution: {integrity: sha512-buewHzMvYL29jdeQTVILecSaZKnt/RJWjoZCF5OW60Z67/GmSLBkOFM7qh1PI3zFNtJbaZL5eQu1vLfazOwj4g==}
    engines: {node: '>=12.20.0'}
    dependencies:
      fetch-blob: 3.2.0
    dev: false

  /fraction.js@4.3.7:
    resolution: {integrity: sha512-ZsDfxO51wGAXREY55a7la9LScWpwv9RxIrYABrlvOFBlH/ShPnrtsXeuUIfXKKOVicNxQ+o8JTbJvjS4M89yew==}

  /fs-constants@1.0.0:
    resolution: {integrity: sha512-y6OAwoSIf7FyjMIv94u+b5rdheZEjzR63GTyZJm5qh4Bi+2YgwLCcI/fPFZkL5PSixOt6ZNKm+w+Hfp/Bciwow==}
    dev: false

  /fs-extra@11.2.0:
    resolution: {integrity: sha512-PmDi3uwK5nFuXh7XDTlVnS17xJS7vW36is2+w3xcv8SVxiB4NyATf4ctkVY5bkSjX0Y4nbvZCq1/EjtEyr9ktw==}
    engines: {node: '>=14.14'}
    dependencies:
      graceful-fs: 4.2.11
      jsonfile: 6.1.0
      universalify: 2.0.1
    dev: false

  /fs.realpath@1.0.0:
    resolution: {integrity: sha512-OO0pH2lK6a0hZnAdau5ItzHPI6pUlvI7jMVnxUQRtw4owF2wk8lOSabtGDCTP4Ggrg2MbGnWO9X8K1t4+fGMDw==}
    dev: true

  /fsevents@2.3.3:
    resolution: {integrity: sha512-5xoDfX+fL7faATnagmWPpbFtwh/R77WmMMqqHGS65C3vvB0YHrgF+B1YmZ3441tMj5n63k0212XNoJwzlhffQw==}
    engines: {node: ^8.16.0 || ^10.6.0 || >=11.0.0}
    os: [darwin]
    requiresBuild: true
    optional: true

  /function-bind@1.1.2:
    resolution: {integrity: sha512-7XHNxH7qX9xG5mIwxkhumTox/MIRNcOgDrxWsMt2pAr23WHp6MrRlN7FBSFpCpr+oVO0F744iUgR82nJMfG2SA==}

  /gensync@1.0.0-beta.2:
    resolution: {integrity: sha512-3hN7NaskYvMDLQY55gnW3NQ+mesEAepTqlg+VEbj7zzqEMBVNhzcGYYeqFo/TlYz6eQiFcp1HcsCZO+nGgS8zg==}
    engines: {node: '>=6.9.0'}

  /get-caller-file@2.0.5:
    resolution: {integrity: sha512-DyFP3BM/3YHTQOCUL/w0OZHR0lpKeGrxotcHWcqNEdnltqFwXVfhEBQ94eIo34AfQpo0rGki4cyIiftY06h2Fg==}
    engines: {node: 6.* || 8.* || >= 10.*}

  /get-east-asian-width@1.2.0:
    resolution: {integrity: sha512-2nk+7SIVb14QrgXFHcm84tD4bKQz0RxPuMT8Ag5KPOq7J5fEmAg0UbXdTOSHqNuHSU28k55qnceesxXRZGzKWA==}
    engines: {node: '>=18'}
    dev: false

  /get-nonce@1.0.1:
    resolution: {integrity: sha512-FJhYRoDaiatfEkUK8HKlicmu/3SGFD51q3itKDGoSTysQJBnfOcxU5GxnhE1E6soB76MbT0MBtnKJuXyAx+96Q==}
    engines: {node: '>=6'}
    dev: false

  /get-stream@6.0.1:
    resolution: {integrity: sha512-ts6Wi+2j3jQjqi70w5AlN8DFnkSwC+MqmxEzdEALB2qXZYV3X/b1CTfgPLGJNMeAWxdPfU8FO1ms3NUfaHCPYg==}
    engines: {node: '>=10'}
    dev: false

  /get-stream@8.0.1:
    resolution: {integrity: sha512-VaUJspBffn/LMCJVoMvSAdmscJyS1auj5Zulnn5UoYcY531UWmdwhRWkcGKnGU93m5HSXP9LP2usOryrBtQowA==}
    engines: {node: '>=16'}
    dev: false

  /github-from-package@0.0.0:
    resolution: {integrity: sha512-SyHy3T1v2NUXn29OsWdxmK6RwHD+vkj3v8en8AOBZ1wBQ/hCAQ5bAQTD02kW4W9tUp/3Qh6J8r9EvntiyCmOOw==}
    dev: false

  /github-slugger@2.0.0:
    resolution: {integrity: sha512-IaOQ9puYtjrkq7Y0Ygl9KDZnrf/aiUJYUpVf89y8kyaxbRG7Y1SrX/jaumrv81vc61+kiMempujsM3Yw7w5qcw==}
    dev: false

  /glob-parent@5.1.2:
    resolution: {integrity: sha512-AOIgSQCepiJYwP3ARnGx+5VnTu2HBYdzbGP45eLw1vr3zB3vZLeyed1sC9hnbcOc9/SrMyM5RPQrkGz4aS9Zow==}
    engines: {node: '>= 6'}
    dependencies:
      is-glob: 4.0.3

  /glob-parent@6.0.2:
    resolution: {integrity: sha512-XxwI8EOhVQgWp6iDL+3b0r86f4d6AX6zSU55HfB4ydCEuXLXc5FcYeOu+nnGftS4TEju/11rt4KJPTMgbfmv4A==}
    engines: {node: '>=10.13.0'}
    dependencies:
      is-glob: 4.0.3

  /glob@10.4.5:
    resolution: {integrity: sha512-7Bv8RF0k6xjo7d4A/PxYLbUCfb6c+Vpd2/mB2yRDlew7Jb5hEXiCD9ibfO7wpk8i4sevK6DFny9h7EYbM3/sHg==}
    hasBin: true
    dependencies:
      foreground-child: 3.2.1
      jackspeak: 3.4.3
      minimatch: 9.0.5
      minipass: 7.1.2
      package-json-from-dist: 1.0.0
      path-scurry: 1.11.1

  /glob@7.2.3:
    resolution: {integrity: sha512-nFR0zLpU2YCaRxwoCJvL6UvCH2JFyFVIvwTLsIf21AuHlMskA1hhTdk+LlYJtOlYt9v6dvszD2BGRqBL+iQK9Q==}
    deprecated: Glob versions prior to v9 are no longer supported
    dependencies:
      fs.realpath: 1.0.0
      inflight: 1.0.6
      inherits: 2.0.4
      minimatch: 3.1.2
      once: 1.4.0
      path-is-absolute: 1.0.1
    dev: true

  /globals@11.12.0:
    resolution: {integrity: sha512-WOBp/EEGUiIsJSp7wcv/y6MO+lV9UoncWqxuFfm8eBwzWNgyfBd6Gz+IeKQ9jCmyhoH99g15M3T+QaVHFjizVA==}
    engines: {node: '>=4'}

  /globals@13.24.0:
    resolution: {integrity: sha512-AhO5QUcj8llrbG09iWhPU2B204J1xnPeL8kQmVorSsy+Sjj1sk8gIyh6cUocGmH4L0UuhAJy+hJMRA4mgA4mFQ==}
    engines: {node: '>=8'}
    dependencies:
      type-fest: 0.20.2
    dev: true

  /globby@11.1.0:
    resolution: {integrity: sha512-jhIXaOzy1sb8IyocaruWSn1TjmnBVs8Ayhcy83rmxNJ8q2uWKCAj3CnJY+KpGSXCueAPc0i05kVvVKtP1t9S3g==}
    engines: {node: '>=10'}
    dependencies:
      array-union: 2.1.0
      dir-glob: 3.0.1
      fast-glob: 3.3.2
      ignore: 5.3.1
      merge2: 1.4.1
      slash: 3.0.0
    dev: true

  /goober@2.1.14(csstype@3.1.3):
    resolution: {integrity: sha512-4UpC0NdGyAFqLNPnhCT2iHpza2q+RAY3GV85a/mRPdzyPQMsj0KmMMuetdIkzWRbJ+Hgau1EZztq8ImmiMGhsg==}
    peerDependencies:
      csstype: ^3.0.10
    dependencies:
      csstype: 3.1.3
    dev: false

  /graceful-fs@4.2.11:
    resolution: {integrity: sha512-RbJ5/jmFcNNCcDV5o9eTnBLJ/HszWV0P73bc+Ff4nS/rJj+YaS6IGyiOL0VoBYX+l1Wrl3k63h/KrH+nhJ0XvQ==}
    dev: false

  /graphemer@1.4.0:
    resolution: {integrity: sha512-EtKwoO6kxCL9WO5xipiHTZlSzBm7WLT627TqC/uVRd0HKmq8NXyebnNYxDoBi7wt8eTWrUrKXCOVaFq9x1kgag==}
    dev: true

  /gray-matter@4.0.3:
    resolution: {integrity: sha512-5v6yZd4JK3eMI3FqqCouswVqwugaA9r4dNZB1wwcmrD02QkV5H0y7XBQW8QwQqEaZY1pM9aqORSORhJRdNK44Q==}
    engines: {node: '>=6.0'}
    dependencies:
      js-yaml: 3.14.1
      kind-of: 6.0.3
      section-matter: 1.0.0
      strip-bom-string: 1.0.0
    dev: false

  /has-flag@3.0.0:
    resolution: {integrity: sha512-sKJf1+ceQBr4SMkvQnBDNDtf4TXpVhVGateu0t918bl30FnbE2m4vNLX+VWe/dpjlb+HugGYzW7uQXH98HPEYw==}
    engines: {node: '>=4'}

  /has-flag@4.0.0:
    resolution: {integrity: sha512-EykJT/Q1KjTWctppgIAgfSO0tKVuZUjhgMr17kqTumMl6Afv3EISleU7qZUzoXDFTAHTDC4NOoG/ZxU3EvlMPQ==}
    engines: {node: '>=8'}
    dev: true

  /hasown@2.0.2:
    resolution: {integrity: sha512-0hJU9SCPvmMzIBdZFqNPXWa6dqh7WdH0cII9y+CyS8rG3nL48Bclra9HmKhVVUHyPWNH5Y7xDwAB7bfgSjkUMQ==}
    engines: {node: '>= 0.4'}
    dependencies:
      function-bind: 1.1.2

  /hast-util-embedded@3.0.0:
    resolution: {integrity: sha512-naH8sld4Pe2ep03qqULEtvYr7EjrLK2QHY8KJR6RJkTUjPGObe1vnx585uzem2hGra+s1q08DZZpfgDVYRbaXA==}
    dependencies:
      '@types/hast': 3.0.4
      hast-util-is-element: 3.0.0
    dev: false

  /hast-util-from-html@2.0.1:
    resolution: {integrity: sha512-RXQBLMl9kjKVNkJTIO6bZyb2n+cUH8LFaSSzo82jiLT6Tfc+Pt7VQCS+/h3YwG4jaNE2TA2sdJisGWR+aJrp0g==}
    dependencies:
      '@types/hast': 3.0.4
      devlop: 1.1.0
      hast-util-from-parse5: 8.0.1
      parse5: 7.1.2
      vfile: 6.0.1
      vfile-message: 4.0.2
    dev: false

  /hast-util-from-parse5@8.0.1:
    resolution: {integrity: sha512-Er/Iixbc7IEa7r/XLtuG52zoqn/b3Xng/w6aZQ0xGVxzhw5xUFxcRqdPzP6yFi/4HBYRaifaI5fQ1RH8n0ZeOQ==}
    dependencies:
      '@types/hast': 3.0.4
      '@types/unist': 3.0.2
      devlop: 1.1.0
      hastscript: 8.0.0
      property-information: 6.5.0
      vfile: 6.0.1
      vfile-location: 5.0.2
      web-namespaces: 2.0.1
    dev: false

  /hast-util-has-property@3.0.0:
    resolution: {integrity: sha512-MNilsvEKLFpV604hwfhVStK0usFY/QmM5zX16bo7EjnAEGofr5YyI37kzopBlZJkHD4t887i+q/C8/tr5Q94cA==}
    dependencies:
      '@types/hast': 3.0.4
    dev: false

  /hast-util-is-body-ok-link@3.0.0:
    resolution: {integrity: sha512-VFHY5bo2nY8HiV6nir2ynmEB1XkxzuUffhEGeVx7orbu/B1KaGyeGgMZldvMVx5xWrDlLLG/kQ6YkJAMkBEx0w==}
    dependencies:
      '@types/hast': 3.0.4
    dev: false

  /hast-util-is-element@3.0.0:
    resolution: {integrity: sha512-Val9mnv2IWpLbNPqc/pUem+a7Ipj2aHacCwgNfTiK0vJKl0LF+4Ba4+v1oPHFpf3bLYmreq0/l3Gud9S5OH42g==}
    dependencies:
      '@types/hast': 3.0.4
    dev: false

  /hast-util-parse-selector@4.0.0:
    resolution: {integrity: sha512-wkQCkSYoOGCRKERFWcxMVMOcYE2K1AaNLU8DXS9arxnLOUEWbOXKXiJUNzEpqZ3JOKpnha3jkFrumEjVliDe7A==}
    dependencies:
      '@types/hast': 3.0.4
    dev: false

  /hast-util-phrasing@3.0.1:
    resolution: {integrity: sha512-6h60VfI3uBQUxHqTyMymMZnEbNl1XmEGtOxxKYL7stY2o601COo62AWAYBQR9lZbYXYSBoxag8UpPRXK+9fqSQ==}
    dependencies:
      '@types/hast': 3.0.4
      hast-util-embedded: 3.0.0
      hast-util-has-property: 3.0.0
      hast-util-is-body-ok-link: 3.0.0
      hast-util-is-element: 3.0.0
    dev: false

  /hast-util-raw@9.0.4:
    resolution: {integrity: sha512-LHE65TD2YiNsHD3YuXcKPHXPLuYh/gjp12mOfU8jxSrm1f/yJpsb0F/KKljS6U9LJoP0Ux+tCe8iJ2AsPzTdgA==}
    dependencies:
      '@types/hast': 3.0.4
      '@types/unist': 3.0.2
      '@ungap/structured-clone': 1.2.0
      hast-util-from-parse5: 8.0.1
      hast-util-to-parse5: 8.0.0
      html-void-elements: 3.0.0
      mdast-util-to-hast: 13.2.0
      parse5: 7.1.2
      unist-util-position: 5.0.0
      unist-util-visit: 5.0.0
      vfile: 6.0.2
      web-namespaces: 2.0.1
      zwitch: 2.0.4
    dev: false

  /hast-util-select@6.0.2:
    resolution: {integrity: sha512-hT/SD/d/Meu+iobvgkffo1QecV8WeKWxwsNMzcTJsKw1cKTQKSR/7ArJeURLNJF9HDjp9nVoORyNNJxrvBye8Q==}
    dependencies:
      '@types/hast': 3.0.4
      '@types/unist': 3.0.2
      bcp-47-match: 2.0.3
      comma-separated-tokens: 2.0.3
      css-selector-parser: 3.0.5
      devlop: 1.1.0
      direction: 2.0.1
      hast-util-has-property: 3.0.0
      hast-util-to-string: 3.0.0
      hast-util-whitespace: 3.0.0
      not: 0.1.0
      nth-check: 2.1.1
      property-information: 6.5.0
      space-separated-tokens: 2.0.2
      unist-util-visit: 5.0.0
      zwitch: 2.0.4
    dev: false

  /hast-util-to-estree@3.1.0:
    resolution: {integrity: sha512-lfX5g6hqVh9kjS/B9E2gSkvHH4SZNiQFiqWS0x9fENzEl+8W12RqdRxX6d/Cwxi30tPQs3bIO+aolQJNp1bIyw==}
    dependencies:
      '@types/estree': 1.0.5
      '@types/estree-jsx': 1.0.5
      '@types/hast': 3.0.4
      comma-separated-tokens: 2.0.3
      devlop: 1.1.0
      estree-util-attach-comments: 3.0.0
      estree-util-is-identifier-name: 3.0.0
      hast-util-whitespace: 3.0.0
      mdast-util-mdx-expression: 2.0.0
      mdast-util-mdx-jsx: 3.1.2
      mdast-util-mdxjs-esm: 2.0.1
      property-information: 6.5.0
      space-separated-tokens: 2.0.2
      style-to-object: 0.4.4
      unist-util-position: 5.0.0
      zwitch: 2.0.4
    transitivePeerDependencies:
      - supports-color
    dev: false

  /hast-util-to-html@9.0.1:
    resolution: {integrity: sha512-hZOofyZANbyWo+9RP75xIDV/gq+OUKx+T46IlwERnKmfpwp81XBFbT9mi26ws+SJchA4RVUQwIBJpqEOBhMzEQ==}
    dependencies:
      '@types/hast': 3.0.4
      '@types/unist': 3.0.2
      ccount: 2.0.1
      comma-separated-tokens: 2.0.3
      hast-util-raw: 9.0.4
      hast-util-whitespace: 3.0.0
      html-void-elements: 3.0.0
      mdast-util-to-hast: 13.2.0
      property-information: 6.5.0
      space-separated-tokens: 2.0.2
      stringify-entities: 4.0.4
      zwitch: 2.0.4
    dev: false

  /hast-util-to-jsx-runtime@2.3.0:
    resolution: {integrity: sha512-H/y0+IWPdsLLS738P8tDnrQ8Z+dj12zQQ6WC11TIM21C8WFVoIxcqWXf2H3hiTVZjF1AWqoimGwrTWecWrnmRQ==}
    dependencies:
      '@types/estree': 1.0.5
      '@types/hast': 3.0.4
      '@types/unist': 3.0.2
      comma-separated-tokens: 2.0.3
      devlop: 1.1.0
      estree-util-is-identifier-name: 3.0.0
      hast-util-whitespace: 3.0.0
      mdast-util-mdx-expression: 2.0.0
      mdast-util-mdx-jsx: 3.1.2
      mdast-util-mdxjs-esm: 2.0.1
      property-information: 6.5.0
      space-separated-tokens: 2.0.2
      style-to-object: 1.0.6
      unist-util-position: 5.0.0
      vfile-message: 4.0.2
    transitivePeerDependencies:
      - supports-color
    dev: false

  /hast-util-to-parse5@8.0.0:
    resolution: {integrity: sha512-3KKrV5ZVI8if87DVSi1vDeByYrkGzg4mEfeu4alwgmmIeARiBLKCZS2uw5Gb6nU9x9Yufyj3iudm6i7nl52PFw==}
    dependencies:
      '@types/hast': 3.0.4
      comma-separated-tokens: 2.0.3
      devlop: 1.1.0
      property-information: 6.5.0
      space-separated-tokens: 2.0.2
      web-namespaces: 2.0.1
      zwitch: 2.0.4
    dev: false

  /hast-util-to-string@3.0.0:
    resolution: {integrity: sha512-OGkAxX1Ua3cbcW6EJ5pT/tslVb90uViVkcJ4ZZIMW/R33DX/AkcJcRrPebPwJkHYwlDHXz4aIwvAAaAdtrACFA==}
    dependencies:
      '@types/hast': 3.0.4
    dev: false

  /hast-util-to-text@4.0.2:
    resolution: {integrity: sha512-KK6y/BN8lbaq654j7JgBydev7wuNMcID54lkRav1P0CaE1e47P72AWWPiGKXTJU271ooYzcvTAn/Zt0REnvc7A==}
    dependencies:
      '@types/hast': 3.0.4
      '@types/unist': 3.0.2
      hast-util-is-element: 3.0.0
      unist-util-find-after: 5.0.0
    dev: false

  /hast-util-whitespace@3.0.0:
    resolution: {integrity: sha512-88JUN06ipLwsnv+dVn+OIYOvAuvBMy/Qoi6O7mQHxdPXpjy+Cd6xRkWwux7DKO+4sYILtLBRIKgsdpS2gQc7qw==}
    dependencies:
      '@types/hast': 3.0.4
    dev: false

  /hastscript@8.0.0:
    resolution: {integrity: sha512-dMOtzCEd3ABUeSIISmrETiKuyydk1w0pa+gE/uormcTpSYuaNJPbX1NU3JLyscSLjwAQM8bWMhhIlnCqnRvDTw==}
    dependencies:
      '@types/hast': 3.0.4
      comma-separated-tokens: 2.0.3
      hast-util-parse-selector: 4.0.0
      property-information: 6.5.0
      space-separated-tokens: 2.0.2
    dev: false

  /hastscript@9.0.0:
    resolution: {integrity: sha512-jzaLBGavEDKHrc5EfFImKN7nZKKBdSLIdGvCwDZ9TfzbF2ffXiov8CKE445L2Z1Ek2t/m4SKQ2j6Ipv7NyUolw==}
    dependencies:
      '@types/hast': 3.0.4
      comma-separated-tokens: 2.0.3
      hast-util-parse-selector: 4.0.0
      property-information: 6.5.0
      space-separated-tokens: 2.0.2
    dev: false

  /html-escaper@3.0.3:
    resolution: {integrity: sha512-RuMffC89BOWQoY0WKGpIhn5gX3iI54O6nRA0yC124NYVtzjmFWBIiFd8M0x+ZdX0P9R4lADg1mgP8C7PxGOWuQ==}
    dev: false

  /html-void-elements@3.0.0:
    resolution: {integrity: sha512-bEqo66MRXsUGxWHV5IP0PUiAWwoEjba4VCzg0LjFJBpchPaTfyfCKTG6bc5F8ucKec3q5y6qOdGyYTSBEvhCrg==}
    dev: false

  /html-whitespace-sensitive-tag-names@3.0.0:
    resolution: {integrity: sha512-KlClZ3/Qy5UgvpvVvDomGhnQhNWH5INE8GwvSIQ9CWt1K0zbbXrl7eN5bWaafOZgtmO3jMPwUqmrmEwinhPq1w==}
    dev: false

  /http-cache-semantics@4.1.1:
    resolution: {integrity: sha512-er295DKPVsV82j5kw1Gjt+ADA/XYHsajl82cGNQG2eyoPkvgUhX+nDIyelzhIWbbsXP39EHcI6l5tYs2FYqYXQ==}
    dev: false

  /https-proxy-agent@6.2.1:
    resolution: {integrity: sha512-ONsE3+yfZF2caH5+bJlcddtWqNI3Gvs5A38+ngvljxaBiRXRswym2c7yf8UAeFpRFKjFNHIFEHqR/OLAWJzyiA==}
    engines: {node: '>= 14'}
    dependencies:
      agent-base: 7.1.1
      debug: 4.3.5
    transitivePeerDependencies:
      - supports-color
    dev: false

  /human-signals@4.3.1:
    resolution: {integrity: sha512-nZXjEF2nbo7lIw3mgYjItAfgQXog3OjJogSbKa2CQIIvSGWcKgeJnQlNXip6NglNzYH45nSRiEVimMvYL8DDqQ==}
    engines: {node: '>=14.18.0'}
    dev: false

  /human-signals@5.0.0:
    resolution: {integrity: sha512-AXcZb6vzzrFAUE61HnN4mpLqd/cSIwNQjtNWR0euPm6y0iqx3G4gOXaIDdtdDwZmhwe82LA6+zinmW4UBWVePQ==}
    engines: {node: '>=16.17.0'}
    dev: false

  /ieee754@1.2.1:
    resolution: {integrity: sha512-dcyqhDvX1C46lXZcVqCpK+FtMRQVdIMN6/Df5js2zouUsqG7I6sFxitIC+7KYK29KdXOLHdu9zL4sFnoVQnqaA==}
    dev: false

  /ignore@5.3.1:
    resolution: {integrity: sha512-5Fytz/IraMjqpwfd34ke28PTVMjZjJG2MPn5t7OE4eUCUNf8BAa7b5WUS9/Qvr6mwOQS7Mk6vdsMno5he+T8Xw==}
    engines: {node: '>= 4'}
    dev: true

  /import-fresh@3.3.0:
    resolution: {integrity: sha512-veYYhQa+D1QBKznvhUHxb8faxlrwUnxseDAbAp457E0wLNio2bOSKnjYDhMj+YiAq61xrMGhQk9iXVk5FzgQMw==}
    engines: {node: '>=6'}
    dependencies:
      parent-module: 1.0.1
      resolve-from: 4.0.0

  /import-meta-resolve@4.1.0:
    resolution: {integrity: sha512-I6fiaX09Xivtk+THaMfAwnA3MVA5Big1WHF1Dfx9hFuvNIWpXnorlkzhcQf6ehrqQiiZECRt1poOAkPmer3ruw==}
    dev: false

  /imurmurhash@0.1.4:
    resolution: {integrity: sha512-JmXMZ6wuvDmLiHEml9ykzqO6lwFbof0GG4IkcGaENdCRDDmMVnny7s5HsIgHCbaq0w2MyPhDqkhTUgS2LU2PHA==}
    engines: {node: '>=0.8.19'}
    dev: true

  /inflight@1.0.6:
    resolution: {integrity: sha512-k92I/b08q4wvFscXCLvqfsHCrjrF7yiXsQuIVvVE7N82W3+aqpzuUdBbfhWcy/FZR3/4IgflMgKLOsvPDrGCJA==}
    deprecated: This module is not supported, and leaks memory. Do not use it. Check out lru-cache if you want a good and tested way to coalesce async requests by a key value, which is much more comprehensive and powerful.
    dependencies:
      once: 1.4.0
      wrappy: 1.0.2
    dev: true

  /inherits@2.0.4:
    resolution: {integrity: sha512-k/vGaX4/Yla3WzyMCvTQOXYeIHvqOKtnqBduzTHpzpQZzAskKMhZ2K+EnBiSM9zGSoIFeMpXKxa4dYeZIQqewQ==}

  /ini@1.3.8:
    resolution: {integrity: sha512-JV/yugV2uzW5iMRSiZAyDtQd+nxtUnjeLt0acNdw98kKLrvuRVyB80tsREOE7yvGVgalhZ6RNXCmEHkUKBKxew==}
    dev: false

  /inline-style-parser@0.1.1:
    resolution: {integrity: sha512-7NXolsK4CAS5+xvdj5OMMbI962hU/wvwoxk+LWR9Ek9bVtyuuYScDN6eS0rUm6TxApFpw7CX1o4uJzcd4AyD3Q==}
    dev: false

  /inline-style-parser@0.2.3:
    resolution: {integrity: sha512-qlD8YNDqyTKTyuITrDOffsl6Tdhv+UC4hcdAVuQsK4IMQ99nSgd1MIA/Q+jQYoh9r3hVUXhYh7urSRmXPkW04g==}
    dev: false

  /invariant@2.2.4:
    resolution: {integrity: sha512-phJfQVBuaJM5raOpJjSfkiD6BpbCE4Ns//LaXl6wGYtUBY83nWS6Rf9tXm2e8VaK60JEjYldbPif/A2B1C2gNA==}
    dependencies:
      loose-envify: 1.4.0
    dev: false

  /is-alphabetical@2.0.1:
    resolution: {integrity: sha512-FWyyY60MeTNyeSRpkM2Iry0G9hpr7/9kD40mD/cGQEuilcZYS4okz8SN2Q6rLCJ8gbCt6fN+rC+6tMGS99LaxQ==}
    dev: false

  /is-alphanumerical@2.0.1:
    resolution: {integrity: sha512-hmbYhX/9MUMF5uh7tOXyK/n0ZvWpad5caBA17GsC6vyuCqaWliRG5K1qS9inmUhEMaOBIW7/whAnSwveW/LtZw==}
    dependencies:
      is-alphabetical: 2.0.1
      is-decimal: 2.0.1
    dev: false

  /is-arrayish@0.2.1:
    resolution: {integrity: sha512-zz06S8t0ozoDXMG+ube26zeCTNXcKIPJZJi8hBrF4idCLms4CG9QtK7qBl1boi5ODzFpjswb5JPmHCbMpjaYzg==}
    dev: false

  /is-arrayish@0.3.2:
    resolution: {integrity: sha512-eVRqCvVlZbuw3GrM63ovNSNAeA1K16kaR/LRY/92w0zxQ5/1YzwblUX652i4Xs9RwAGjW9d9y6X88t8OaAJfWQ==}
    dev: false

  /is-binary-path@2.1.0:
    resolution: {integrity: sha512-ZMERYes6pDydyuGidse7OsHxtbI7WVeUEozgR/g7rd0xUimYNlvZRE/K2MgZTjWy725IfelLeVcEM97mmtRGXw==}
    engines: {node: '>=8'}
    dependencies:
      binary-extensions: 2.3.0

  /is-core-module@2.14.0:
    resolution: {integrity: sha512-a5dFJih5ZLYlRtDc0dZWP7RiKr6xIKzmn/oAYCDvdLThadVgyJwlaoQPmRtMSpz+rk0OGAgIu+TcM9HUF0fk1A==}
    engines: {node: '>= 0.4'}
    dependencies:
      hasown: 2.0.2

  /is-decimal@2.0.1:
    resolution: {integrity: sha512-AAB9hiomQs5DXWcRB1rqsxGUstbRroFOPPVAomNk/3XHR5JyEZChOyTWe2oayKnsSsr/kcGqF+z6yuH6HHpN0A==}
    dev: false

  /is-docker@3.0.0:
    resolution: {integrity: sha512-eljcgEDlEns/7AXFosB5K/2nCM4P7FQPkGc/DWLy5rmFEWvZayGrik1d9/QIY5nJ4f9YsVvBkA6kJpHn9rISdQ==}
    engines: {node: ^12.20.0 || ^14.13.1 || >=16.0.0}
    hasBin: true
    dev: false

  /is-extendable@0.1.1:
    resolution: {integrity: sha512-5BMULNob1vgFX6EjQw5izWDxrecWK9AM72rugNr0TFldMOi0fj6Jk+zeKIt0xGj4cEfQIJth4w3OKWOJ4f+AFw==}
    engines: {node: '>=0.10.0'}
    dev: false

  /is-extglob@2.1.1:
    resolution: {integrity: sha512-SbKbANkN603Vi4jEZv49LeVJMn4yGwsbzZworEoyEiutsN3nJYdbO36zfhGJ6QEDpOZIFkDtnq5JRxmvl3jsoQ==}
    engines: {node: '>=0.10.0'}

  /is-fullwidth-code-point@3.0.0:
    resolution: {integrity: sha512-zymm5+u+sCsSWyD9qNaejV3DFvhCKclKdizYaJUuHA83RLjb7nSuGnddCHGv0hk+KY7BMAlsWeK4Ueg6EV6XQg==}
    engines: {node: '>=8'}

  /is-glob@4.0.3:
    resolution: {integrity: sha512-xelSayHH36ZgE7ZWhli7pW34hNbNl8Ojv5KVmkJD4hBdD3th8Tfk9vYasLM+mXWOZhFkgZfxhLSnrwRr4elSSg==}
    engines: {node: '>=0.10.0'}
    dependencies:
      is-extglob: 2.1.1

  /is-hexadecimal@2.0.1:
    resolution: {integrity: sha512-DgZQp241c8oO6cA1SbTEWiXeoxV42vlcJxgH+B3hi1AiqqKruZR3ZGF8In3fj4+/y/7rHvlOZLZtgJ/4ttYGZg==}
    dev: false

  /is-inside-container@1.0.0:
    resolution: {integrity: sha512-KIYLCCJghfHZxqjYBE7rEy0OBuTd5xCHS7tHVgvCLkx7StIoaxwNW3hCALgEUjFfeRk+MG/Qxmp/vtETEF3tRA==}
    engines: {node: '>=14.16'}
    hasBin: true
    dependencies:
      is-docker: 3.0.0
    dev: false

  /is-interactive@2.0.0:
    resolution: {integrity: sha512-qP1vozQRI+BMOPcjFzrjXuQvdak2pHNUMZoeG2eRbiSqyvbEf/wQtEOTOX1guk6E3t36RkaqiSt8A/6YElNxLQ==}
    engines: {node: '>=12'}
    dev: false

  /is-number@7.0.0:
    resolution: {integrity: sha512-41Cifkg6e8TylSpdtTpeLVMqvSBEVzTttHvERD741+pnZ8ANv0004MRL43QKPDlK9cGvNp6NZWZUBlbGXYxxng==}
    engines: {node: '>=0.12.0'}

  /is-path-inside@3.0.3:
    resolution: {integrity: sha512-Fd4gABb+ycGAmKou8eMftCupSir5lRxqf4aD/vd0cD2qc4HL07OjCeuHMr8Ro4CoMaeCKDB0/ECBOVWjTwUvPQ==}
    engines: {node: '>=8'}
    dev: true

  /is-plain-obj@4.1.0:
    resolution: {integrity: sha512-+Pgi+vMuUNkJyExiMBt5IlFoMyKnr5zhJ4Uspz58WOhBF5QoIZkFyNHIbBAtHwzVAgk5RtndVNsDRN61/mmDqg==}
    engines: {node: '>=12'}
    dev: false

  /is-reference@3.0.2:
    resolution: {integrity: sha512-v3rht/LgVcsdZa3O2Nqs+NMowLOxeOm7Ay9+/ARQ2F+qEoANRcqrjAZKGN0v8ymUetZGgkp26LTnGT7H0Qo9Pg==}
    dependencies:
      '@types/estree': 1.0.5
    dev: false

  /is-stream@3.0.0:
    resolution: {integrity: sha512-LnQR4bZ9IADDRSkvpqMGvt/tEJWclzklNgSw48V5EAaAeDd6qGvN8ei6k5p0tvxSR171VmGyHuTiAOfxAbr8kA==}
    engines: {node: ^12.20.0 || ^14.13.1 || >=16.0.0}
    dev: false

  /is-unicode-supported@1.3.0:
    resolution: {integrity: sha512-43r2mRvz+8JRIKnWJ+3j8JtjRKZ6GmjzfaE/qiBJnikNnYv/6bagRJ1kUhNk8R5EX/GkobD+r+sfxCPJsiKBLQ==}
    engines: {node: '>=12'}
    dev: false

  /is-unicode-supported@2.0.0:
    resolution: {integrity: sha512-FRdAyx5lusK1iHG0TWpVtk9+1i+GjrzRffhDg4ovQ7mcidMQ6mj+MhKPmvh7Xwyv5gIS06ns49CA7Sqg7lC22Q==}
    engines: {node: '>=18'}
    dev: false

  /is-wsl@3.1.0:
    resolution: {integrity: sha512-UcVfVfaK4Sc4m7X3dUSoHoozQGBEFeDC+zVo06t98xe8CzHSZZBekNXH+tu0NalHolcJ/QAGqS46Hef7QXBIMw==}
    engines: {node: '>=16'}
    dependencies:
      is-inside-container: 1.0.0
    dev: false

  /isexe@2.0.0:
    resolution: {integrity: sha512-RHxMLp9lnKHGHRng9QFhRCMbYAcVpn69smSGcq3f36xjgVVWThj4qqLbTLlq7Ssj8B+fIQ1EuCEGI2lKsyQeIw==}

  /jackspeak@3.4.3:
    resolution: {integrity: sha512-OGlZQpz2yfahA/Rd1Y8Cd9SIEsqvXkLVoSw/cgwhnhFMDbsQFeZYoJJ7bIZBS9BcamUW96asq/npPWugM+RQBw==}
    dependencies:
      '@isaacs/cliui': 8.0.2
    optionalDependencies:
      '@pkgjs/parseargs': 0.11.0

  /jiti@1.21.6:
    resolution: {integrity: sha512-2yTgeWTWzMWkHu6Jp9NKgePDaYHbntiwvYuuJLbbN9vl7DC9DvXKOB2BC3ZZ92D3cvV/aflH0osDfwpHepQ53w==}
    hasBin: true

  /js-tokens@4.0.0:
    resolution: {integrity: sha512-RdJUflcE3cUzKiMqQgsCu06FPu9UdIJO0beYbPhHN4k6apgJtifcoCtT9bcxOpYBtpD2kCM6Sbzg4CausW/PKQ==}

  /js-yaml@3.14.1:
    resolution: {integrity: sha512-okMH7OXXJ7YrN9Ok3/SXrnu4iX9yOk+25nqX4imS2npuvTYDmo/QEZoqwZkYaIDk3jVvBOTOIEgEhaLOynBS9g==}
    hasBin: true
    dependencies:
      argparse: 1.0.10
      esprima: 4.0.1
    dev: false

  /js-yaml@4.1.0:
    resolution: {integrity: sha512-wpxZs9NoxZaJESJGIZTyDEaYpl0FKSA+FB9aJiyemKhMwkxQg63h4T1KJgUGHpTqPDNRcmmYLugrRjJlBtWvRA==}
    hasBin: true
    dependencies:
      argparse: 2.0.1

  /jsesc@2.5.2:
    resolution: {integrity: sha512-OYu7XEzjkCQ3C5Ps3QIZsQfNpqoJyZZA99wd9aWd05NCtC5pWOkShK2mkL6HXQR6/Cy2lbNdPlZBpuQHXE63gA==}
    engines: {node: '>=4'}
    hasBin: true

  /json-buffer@3.0.1:
    resolution: {integrity: sha512-4bV5BfR2mqfQTJm+V5tPPdf+ZpuhiIvTuAB5g8kcrXOZpTT/QwwVRWBywX1ozr6lEuPdbHxwaJlm9G6mI2sfSQ==}
    dev: true

  /json-parse-even-better-errors@2.3.1:
    resolution: {integrity: sha512-xyFwyhro/JEof6Ghe2iz2NcXoj2sloNsWr/XsERDK/oiPCfaNhl5ONfp+jQdAZRQQ0IJWNzH9zIZF7li91kh2w==}
    dev: false

  /json-schema-traverse@0.4.1:
    resolution: {integrity: sha512-xbbCH5dCYU5T8LcEhhuh7HJ88HXuW3qsI3Y0zOZFKfZEHcpWiHU/Jxzk629Brsab/mMiHQti9wMP+845RPe3Vg==}
    dev: true

  /json-stable-stringify-without-jsonify@1.0.1:
    resolution: {integrity: sha512-Bdboy+l7tA3OGW6FjyFHWkP5LuByj1Tk33Ljyq0axyzdk9//JSi2u3fP1QSmd1KNwq6VOKYGlAu87CisVir6Pw==}
    dev: true

  /json5@2.2.3:
    resolution: {integrity: sha512-XmOWe7eyHYH14cLdVPoyg+GOH3rYX++KpzrylJwSW98t3Nk+U8XOl8FWKOgwtzdb8lXGf6zYwDUzeHMWfxasyg==}
    engines: {node: '>=6'}
    hasBin: true

  /jsonc-parser@2.3.1:
    resolution: {integrity: sha512-H8jvkz1O50L3dMZCsLqiuB2tA7muqbSg1AtGEkN0leAqGjsUzDJir3Zwr02BhqdcITPg3ei3mZ+HjMocAknhhg==}
    dev: false

  /jsonfile@6.1.0:
    resolution: {integrity: sha512-5dgndWOriYSm5cnYaJNhalLNDKOqFwyDB/rr1E9ZsGciGvKPs8R2xYGCacuf3z6K1YKDz182fd+fY3cn3pMqXQ==}
    dependencies:
      universalify: 2.0.1
    optionalDependencies:
      graceful-fs: 4.2.11
    dev: false

  /keyv@4.5.4:
    resolution: {integrity: sha512-oxVHkHR/EJf2CNXnWxRLW6mg7JyCCUcG0DtEGmL2ctUo1PNTin1PUil+r/+4r5MpVgC/fn1kjsx7mjSujKqIpw==}
    dependencies:
      json-buffer: 3.0.1
    dev: true

  /kind-of@6.0.3:
    resolution: {integrity: sha512-dcS1ul+9tmeD95T+x28/ehLgd9mENa3LsvDTtzm3vyBEO7RPptvAD+t44WVXaUjTBRcrpFeFlC8WCruUR456hw==}
    engines: {node: '>=0.10.0'}
    dev: false

  /kleur@3.0.3:
    resolution: {integrity: sha512-eTIzlVOSUR+JxdDFepEYcBMtZ9Qqdef+rnzWdRZuMbOywu5tO2w2N7rqjoANZ5k9vywhL6Br1VRjUIgTQx4E8w==}
    engines: {node: '>=6'}
    dev: false

  /kleur@4.1.5:
    resolution: {integrity: sha512-o+NO+8WrRiQEE4/7nwRJhN1HWpVmJm511pBHUxPLtp0BUISzlBplORYSmTclCnJvQq2tKu/sgl3xVpkc7ZWuQQ==}
    engines: {node: '>=6'}
    dev: false

  /levn@0.4.1:
    resolution: {integrity: sha512-+bT2uH4E5LGE7h/n3evcS/sQlJXCpIp6ym8OWJ5eV6+67Dsql/LaaT7qJBAt2rzfoa/5QBGBhxDix1dMt2kQKQ==}
    engines: {node: '>= 0.8.0'}
    dependencies:
      prelude-ls: 1.2.1
      type-check: 0.4.0
    dev: true

  /lilconfig@2.1.0:
    resolution: {integrity: sha512-utWOt/GHzuUxnLKxB6dk81RoOeoNeHgbrXiuGk4yyF5qlRz+iIVWu56E2fqGHFrXz0QNUhLB/8nKqvRH66JKGQ==}
    engines: {node: '>=10'}

  /lilconfig@3.1.2:
    resolution: {integrity: sha512-eop+wDAvpItUys0FWkHIKeC9ybYrTGbU41U5K7+bttZZeohvnY7M9dZ5kB21GNWiFT2q1OoPTvncPCgSOVO5ow==}
    engines: {node: '>=14'}

  /lines-and-columns@1.2.4:
    resolution: {integrity: sha512-7ylylesZQ/PV29jhEDl3Ufjo6ZX7gCqJr5F7PKrqc93v7fzSymt1BpwEU8nAUXs8qzzvqhbjhK5QZg6Mt/HkBg==}

  /load-yaml-file@0.2.0:
    resolution: {integrity: sha512-OfCBkGEw4nN6JLtgRidPX6QxjBQGQf72q3si2uvqyFEMbycSFFHwAZeXx6cJgFM9wmLrf9zBwCP3Ivqa+LLZPw==}
    engines: {node: '>=6'}
    dependencies:
      graceful-fs: 4.2.11
      js-yaml: 3.14.1
      pify: 4.0.1
      strip-bom: 3.0.0
    dev: false

  /locate-path@5.0.0:
    resolution: {integrity: sha512-t7hw9pI+WvuwNJXwk5zVHpyhIqzg2qTlklJOf0mVxGSbe3Fp2VieZcduNYjaLDoy6p9uGpQEGWG87WpMKlNq8g==}
    engines: {node: '>=8'}
    dependencies:
      p-locate: 4.1.0
    dev: false

  /locate-path@6.0.0:
    resolution: {integrity: sha512-iPZK6eYjbxRu3uB4/WZ3EsEIMJFMqAoopl3R+zuq0UjcAm/MO6KCweDgPfP3elTztoKP3KtnVHxTn2NHBSDVUw==}
    engines: {node: '>=10'}
    dependencies:
      p-locate: 5.0.0
    dev: true

  /lodash._reinterpolate@3.0.0:
    resolution: {integrity: sha512-xYHt68QRoYGjeeM/XOE1uJtvXQAgvszfBhjV4yvsQH0u2i9I6cI6c6/eG4Hh3UAOVn0y/xAXwmTzEay49Q//HA==}
    dev: false

  /lodash.merge@4.6.2:
    resolution: {integrity: sha512-0KpjqXRVvrYyCsX1swR/XTK0va6VQkQM6MNo7PqW77ByjAhoARA8EfrP1N4+KlKj8YS0ZUCtRT/YUuhyYDujIQ==}
    dev: true

  /lodash.template@4.5.0:
    resolution: {integrity: sha512-84vYFxIkmidUiFxidA/KjjH9pAycqW+h980j7Fuz5qxRtO9pgB7MDFTdys1N7A5mcucRiDyEq4fusljItR1T/A==}
    dependencies:
      lodash._reinterpolate: 3.0.0
      lodash.templatesettings: 4.2.0
    dev: false

  /lodash.templatesettings@4.2.0:
    resolution: {integrity: sha512-stgLz+i3Aa9mZgnjr/O+v9ruKZsPsndy7qPZOchbqk2cnTU1ZaldKK+v7m54WoKIyxiuMZTKT2H81F8BeAc3ZQ==}
    dependencies:
      lodash._reinterpolate: 3.0.0
    dev: false

  /lodash@4.17.21:
    resolution: {integrity: sha512-v2kDEe57lecTulaDIuNTPy3Ry4gLGJ6Z1O3vE1krgXZNrsQ+LFTGHVxVjcXPs17LhbZVGedAJv8XZ1tvj5FvSg==}
    dev: true

  /log-symbols@5.1.0:
    resolution: {integrity: sha512-l0x2DvrW294C9uDCoQe1VSU4gf529FkSZ6leBl4TiqZH/e+0R7hSfHQBNut2mNygDgHwvYHfFLn6Oxb3VWj2rA==}
    engines: {node: '>=12'}
    dependencies:
      chalk: 5.2.0
      is-unicode-supported: 1.3.0
    dev: false

  /log-symbols@6.0.0:
    resolution: {integrity: sha512-i24m8rpwhmPIS4zscNzK6MSEhk0DUWa/8iYQWxhffV8jkI4Phvs3F+quL5xvS0gdQR0FyTCMMH33Y78dDTzzIw==}
    engines: {node: '>=18'}
    dependencies:
      chalk: 5.3.0
      is-unicode-supported: 1.3.0
    dev: false

  /longest-streak@3.1.0:
    resolution: {integrity: sha512-9Ri+o0JYgehTaVBBDoMqIl8GXtbWg711O3srftcHhZ0dqnETqLaoIK0x17fUw9rFSlK/0NlsKe0Ahhyl5pXE2g==}
    dev: false

  /loose-envify@1.4.0:
    resolution: {integrity: sha512-lyuxPGr/Wfhrlem2CL/UcnUc1zcqKAImBDzukY7Y5F/yQiNdko6+fRLevlw1HgMySw7f611UIY408EtxRSoK3Q==}
    hasBin: true
    dependencies:
      js-tokens: 4.0.0

  /lru-cache@10.4.3:
    resolution: {integrity: sha512-JNAzZcXrCt42VGLuYz0zfAzDfAvJWW6AfYlDBQyDV5DClI2m5sAmK+OIO7s59XfsRsWHp02jAJrRadPRGTt6SQ==}

  /lru-cache@5.1.1:
    resolution: {integrity: sha512-KpNARQA3Iwv+jTA0utUVVbrh+Jlrr1Fv0e56GGzAFOXN7dk/FviaDW8LHmK52DlcH4WP2n6gI8vN1aesBFgo9w==}
    dependencies:
      yallist: 3.1.1

  /lucide-react@0.341.0(react@18.3.0-canary-47beb96cc-20240222):
    resolution: {integrity: sha512-fqI0TLU/VbzC3p90MHP3kdCRRUMTRT5qBfxwaXlllkZieYfRrMVd/RORXytqJUC2GBrvZdWYs6yvJIrqdsOmDQ==}
    peerDependencies:
      react: ^16.5.1 || ^17.0.0 || ^18.0.0
    dependencies:
      react: 18.3.0-canary-47beb96cc-20240222
    dev: false

  /magic-string@0.30.10:
    resolution: {integrity: sha512-iIRwTIf0QKV3UAnYK4PU8uiEc4SRh5jX0mwpIwETPpHdhVM4f53RSwS/vXvN1JhGX+Cs7B8qIq3d6AH49O5fAQ==}
    dependencies:
      '@jridgewell/sourcemap-codec': 1.5.0
    dev: false

  /markdown-extensions@2.0.0:
    resolution: {integrity: sha512-o5vL7aDWatOTX8LzaS1WMoaoxIiLRQJuIKKe2wAw6IeULDHaqbiqiggmx+pKvZDb1Sj+pE46Sn1T7lCqfFtg1Q==}
    engines: {node: '>=16'}
    dev: false

  /markdown-table@3.0.3:
    resolution: {integrity: sha512-Z1NL3Tb1M9wH4XESsCDEksWoKTdlUafKc4pt0GRwjUyXaCFZ+dc3g2erqB6zm3szA2IUSi7VnPI+o/9jnxh9hw==}
    dev: false

  /mdast-util-definitions@6.0.0:
    resolution: {integrity: sha512-scTllyX6pnYNZH/AIp/0ePz6s4cZtARxImwoPJ7kS42n+MnVsI4XbnG6d4ibehRIldYMWM2LD7ImQblVhUejVQ==}
    dependencies:
      '@types/mdast': 4.0.4
      '@types/unist': 3.0.2
      unist-util-visit: 5.0.0
    dev: false

  /mdast-util-directive@3.0.0:
    resolution: {integrity: sha512-JUpYOqKI4mM3sZcNxmF/ox04XYFFkNwr0CFlrQIkCwbvH0xzMCqkMqAde9wRd80VAhaUrwFwKm2nxretdT1h7Q==}
    dependencies:
      '@types/mdast': 4.0.4
      '@types/unist': 3.0.2
      devlop: 1.1.0
      mdast-util-from-markdown: 2.0.1
      mdast-util-to-markdown: 2.1.0
      parse-entities: 4.0.1
      stringify-entities: 4.0.4
      unist-util-visit-parents: 6.0.1
    transitivePeerDependencies:
      - supports-color
    dev: false

  /mdast-util-find-and-replace@3.0.1:
    resolution: {integrity: sha512-SG21kZHGC3XRTSUhtofZkBzZTJNM5ecCi0SK2IMKmSXR8vO3peL+kb1O0z7Zl83jKtutG4k5Wv/W7V3/YHvzPA==}
    dependencies:
      '@types/mdast': 4.0.4
      escape-string-regexp: 5.0.0
      unist-util-is: 6.0.0
      unist-util-visit-parents: 6.0.1
    dev: false

  /mdast-util-from-markdown@2.0.1:
    resolution: {integrity: sha512-aJEUyzZ6TzlsX2s5B4Of7lN7EQtAxvtradMMglCQDyaTFgse6CmtmdJ15ElnVRlCg1vpNyVtbem0PWzlNieZsA==}
    dependencies:
      '@types/mdast': 4.0.4
      '@types/unist': 3.0.2
      decode-named-character-reference: 1.0.2
      devlop: 1.1.0
      mdast-util-to-string: 4.0.0
      micromark: 4.0.0
      micromark-util-decode-numeric-character-reference: 2.0.1
      micromark-util-decode-string: 2.0.0
      micromark-util-normalize-identifier: 2.0.0
      micromark-util-symbol: 2.0.0
      micromark-util-types: 2.0.0
      unist-util-stringify-position: 4.0.0
    transitivePeerDependencies:
      - supports-color
    dev: false

  /mdast-util-gfm-autolink-literal@2.0.0:
    resolution: {integrity: sha512-FyzMsduZZHSc3i0Px3PQcBT4WJY/X/RCtEJKuybiC6sjPqLv7h1yqAkmILZtuxMSsUyaLUWNp71+vQH2zqp5cg==}
    dependencies:
      '@types/mdast': 4.0.4
      ccount: 2.0.1
      devlop: 1.1.0
      mdast-util-find-and-replace: 3.0.1
      micromark-util-character: 2.1.0
    dev: false

  /mdast-util-gfm-footnote@2.0.0:
    resolution: {integrity: sha512-5jOT2boTSVkMnQ7LTrd6n/18kqwjmuYqo7JUPe+tRCY6O7dAuTFMtTPauYYrMPpox9hlN0uOx/FL8XvEfG9/mQ==}
    dependencies:
      '@types/mdast': 4.0.4
      devlop: 1.1.0
      mdast-util-from-markdown: 2.0.1
      mdast-util-to-markdown: 2.1.0
      micromark-util-normalize-identifier: 2.0.0
    transitivePeerDependencies:
      - supports-color
    dev: false

  /mdast-util-gfm-strikethrough@2.0.0:
    resolution: {integrity: sha512-mKKb915TF+OC5ptj5bJ7WFRPdYtuHv0yTRxK2tJvi+BDqbkiG7h7u/9SI89nRAYcmap2xHQL9D+QG/6wSrTtXg==}
    dependencies:
      '@types/mdast': 4.0.4
      mdast-util-from-markdown: 2.0.1
      mdast-util-to-markdown: 2.1.0
    transitivePeerDependencies:
      - supports-color
    dev: false

  /mdast-util-gfm-table@2.0.0:
    resolution: {integrity: sha512-78UEvebzz/rJIxLvE7ZtDd/vIQ0RHv+3Mh5DR96p7cS7HsBhYIICDBCu8csTNWNO6tBWfqXPWekRuj2FNOGOZg==}
    dependencies:
      '@types/mdast': 4.0.4
      devlop: 1.1.0
      markdown-table: 3.0.3
      mdast-util-from-markdown: 2.0.1
      mdast-util-to-markdown: 2.1.0
    transitivePeerDependencies:
      - supports-color
    dev: false

  /mdast-util-gfm-task-list-item@2.0.0:
    resolution: {integrity: sha512-IrtvNvjxC1o06taBAVJznEnkiHxLFTzgonUdy8hzFVeDun0uTjxxrRGVaNFqkU1wJR3RBPEfsxmU6jDWPofrTQ==}
    dependencies:
      '@types/mdast': 4.0.4
      devlop: 1.1.0
      mdast-util-from-markdown: 2.0.1
      mdast-util-to-markdown: 2.1.0
    transitivePeerDependencies:
      - supports-color
    dev: false

  /mdast-util-gfm@3.0.0:
    resolution: {integrity: sha512-dgQEX5Amaq+DuUqf26jJqSK9qgixgd6rYDHAv4aTBuA92cTknZlKpPfa86Z/s8Dj8xsAQpFfBmPUHWJBWqS4Bw==}
    dependencies:
      mdast-util-from-markdown: 2.0.1
      mdast-util-gfm-autolink-literal: 2.0.0
      mdast-util-gfm-footnote: 2.0.0
      mdast-util-gfm-strikethrough: 2.0.0
      mdast-util-gfm-table: 2.0.0
      mdast-util-gfm-task-list-item: 2.0.0
      mdast-util-to-markdown: 2.1.0
    transitivePeerDependencies:
      - supports-color
    dev: false

  /mdast-util-mdx-expression@2.0.0:
    resolution: {integrity: sha512-fGCu8eWdKUKNu5mohVGkhBXCXGnOTLuFqOvGMvdikr+J1w7lDJgxThOKpwRWzzbyXAU2hhSwsmssOY4yTokluw==}
    dependencies:
      '@types/estree-jsx': 1.0.5
      '@types/hast': 3.0.4
      '@types/mdast': 4.0.4
      devlop: 1.1.0
      mdast-util-from-markdown: 2.0.1
      mdast-util-to-markdown: 2.1.0
    transitivePeerDependencies:
      - supports-color
    dev: false

  /mdast-util-mdx-jsx@3.1.2:
    resolution: {integrity: sha512-eKMQDeywY2wlHc97k5eD8VC+9ASMjN8ItEZQNGwJ6E0XWKiW/Z0V5/H8pvoXUf+y+Mj0VIgeRRbujBmFn4FTyA==}
    dependencies:
      '@types/estree-jsx': 1.0.5
      '@types/hast': 3.0.4
      '@types/mdast': 4.0.4
      '@types/unist': 3.0.2
      ccount: 2.0.1
      devlop: 1.1.0
      mdast-util-from-markdown: 2.0.1
      mdast-util-to-markdown: 2.1.0
      parse-entities: 4.0.1
      stringify-entities: 4.0.4
      unist-util-remove-position: 5.0.0
      unist-util-stringify-position: 4.0.0
      vfile-message: 4.0.2
    transitivePeerDependencies:
      - supports-color
    dev: false

  /mdast-util-mdx@3.0.0:
    resolution: {integrity: sha512-JfbYLAW7XnYTTbUsmpu0kdBUVe+yKVJZBItEjwyYJiDJuZ9w4eeaqks4HQO+R7objWgS2ymV60GYpI14Ug554w==}
    dependencies:
      mdast-util-from-markdown: 2.0.1
      mdast-util-mdx-expression: 2.0.0
      mdast-util-mdx-jsx: 3.1.2
      mdast-util-mdxjs-esm: 2.0.1
      mdast-util-to-markdown: 2.1.0
    transitivePeerDependencies:
      - supports-color
    dev: false

  /mdast-util-mdxjs-esm@2.0.1:
    resolution: {integrity: sha512-EcmOpxsZ96CvlP03NghtH1EsLtr0n9Tm4lPUJUBccV9RwUOneqSycg19n5HGzCf+10LozMRSObtVr3ee1WoHtg==}
    dependencies:
      '@types/estree-jsx': 1.0.5
      '@types/hast': 3.0.4
      '@types/mdast': 4.0.4
      devlop: 1.1.0
      mdast-util-from-markdown: 2.0.1
      mdast-util-to-markdown: 2.1.0
    transitivePeerDependencies:
      - supports-color
    dev: false

  /mdast-util-phrasing@4.1.0:
    resolution: {integrity: sha512-TqICwyvJJpBwvGAMZjj4J2n0X8QWp21b9l0o7eXyVJ25YNWYbJDVIyD1bZXE6WtV6RmKJVYmQAKWa0zWOABz2w==}
    dependencies:
      '@types/mdast': 4.0.4
      unist-util-is: 6.0.0
    dev: false

  /mdast-util-to-hast@13.2.0:
    resolution: {integrity: sha512-QGYKEuUsYT9ykKBCMOEDLsU5JRObWQusAolFMeko/tYPufNkRffBAQjIE+99jbA87xv6FgmjLtwjh9wBWajwAA==}
    dependencies:
      '@types/hast': 3.0.4
      '@types/mdast': 4.0.4
      '@ungap/structured-clone': 1.2.0
      devlop: 1.1.0
      micromark-util-sanitize-uri: 2.0.0
      trim-lines: 3.0.1
      unist-util-position: 5.0.0
      unist-util-visit: 5.0.0
      vfile: 6.0.2
    dev: false

  /mdast-util-to-markdown@2.1.0:
    resolution: {integrity: sha512-SR2VnIEdVNCJbP6y7kVTJgPLifdr8WEU440fQec7qHoHOUz/oJ2jmNRqdDQ3rbiStOXb2mCDGTuwsK5OPUgYlQ==}
    dependencies:
      '@types/mdast': 4.0.4
      '@types/unist': 3.0.2
      longest-streak: 3.1.0
      mdast-util-phrasing: 4.1.0
      mdast-util-to-string: 4.0.0
      micromark-util-decode-string: 2.0.0
      unist-util-visit: 5.0.0
      zwitch: 2.0.4
    dev: false

  /mdast-util-to-string@4.0.0:
    resolution: {integrity: sha512-0H44vDimn51F0YwvxSJSm0eCDOJTRlmN0R1yBh4HLj9wiV1Dn0QoXGbvFAWj2hSItVTlCmBF1hqKlIyUBVFLPg==}
    dependencies:
      '@types/mdast': 4.0.4
    dev: false

  /merge-stream@2.0.0:
    resolution: {integrity: sha512-abv/qOcuPfk3URPfDzmZU1LKmuw8kT+0nIHvKrKgFrwifol/doWcdA4ZqsWQ8ENrFKkd67Mfpo/LovbIUsbt3w==}
    dev: false

  /merge2@1.4.1:
    resolution: {integrity: sha512-8q7VEgMJW4J8tcfVPy8g09NcQwZdbwFEqhe/WZkoIzjn/3TGDwtOCYtXGxA3O8tPzpczCCDgv+P2P5y00ZJOOg==}
    engines: {node: '>= 8'}

  /micromark-core-commonmark@2.0.1:
    resolution: {integrity: sha512-CUQyKr1e///ZODyD1U3xit6zXwy1a8q2a1S1HKtIlmgvurrEpaw/Y9y6KSIbF8P59cn/NjzHyO+Q2fAyYLQrAA==}
    dependencies:
      decode-named-character-reference: 1.0.2
      devlop: 1.1.0
      micromark-factory-destination: 2.0.0
      micromark-factory-label: 2.0.0
      micromark-factory-space: 2.0.0
      micromark-factory-title: 2.0.0
      micromark-factory-whitespace: 2.0.0
      micromark-util-character: 2.1.0
      micromark-util-chunked: 2.0.0
      micromark-util-classify-character: 2.0.0
      micromark-util-html-tag-name: 2.0.0
      micromark-util-normalize-identifier: 2.0.0
      micromark-util-resolve-all: 2.0.0
      micromark-util-subtokenize: 2.0.1
      micromark-util-symbol: 2.0.0
      micromark-util-types: 2.0.0
    dev: false

  /micromark-extension-directive@3.0.1:
    resolution: {integrity: sha512-VGV2uxUzhEZmaP7NSFo2vtq7M2nUD+WfmYQD+d8i/1nHbzE+rMy9uzTvUybBbNiVbrhOZibg3gbyoARGqgDWyg==}
    dependencies:
      devlop: 1.1.0
      micromark-factory-space: 2.0.0
      micromark-factory-whitespace: 2.0.0
      micromark-util-character: 2.1.0
      micromark-util-symbol: 2.0.0
      micromark-util-types: 2.0.0
      parse-entities: 4.0.1
    dev: false

  /micromark-extension-gfm-autolink-literal@2.1.0:
    resolution: {integrity: sha512-oOg7knzhicgQ3t4QCjCWgTmfNhvQbDDnJeVu9v81r7NltNCVmhPy1fJRX27pISafdjL+SVc4d3l48Gb6pbRypw==}
    dependencies:
      micromark-util-character: 2.1.0
      micromark-util-sanitize-uri: 2.0.0
      micromark-util-symbol: 2.0.0
      micromark-util-types: 2.0.0
    dev: false

  /micromark-extension-gfm-footnote@2.1.0:
    resolution: {integrity: sha512-/yPhxI1ntnDNsiHtzLKYnE3vf9JZ6cAisqVDauhp4CEHxlb4uoOTxOCJ+9s51bIB8U1N1FJ1RXOKTIlD5B/gqw==}
    dependencies:
      devlop: 1.1.0
      micromark-core-commonmark: 2.0.1
      micromark-factory-space: 2.0.0
      micromark-util-character: 2.1.0
      micromark-util-normalize-identifier: 2.0.0
      micromark-util-sanitize-uri: 2.0.0
      micromark-util-symbol: 2.0.0
      micromark-util-types: 2.0.0
    dev: false

  /micromark-extension-gfm-strikethrough@2.1.0:
    resolution: {integrity: sha512-ADVjpOOkjz1hhkZLlBiYA9cR2Anf8F4HqZUO6e5eDcPQd0Txw5fxLzzxnEkSkfnD0wziSGiv7sYhk/ktvbf1uw==}
    dependencies:
      devlop: 1.1.0
      micromark-util-chunked: 2.0.0
      micromark-util-classify-character: 2.0.0
      micromark-util-resolve-all: 2.0.0
      micromark-util-symbol: 2.0.0
      micromark-util-types: 2.0.0
    dev: false

  /micromark-extension-gfm-table@2.1.0:
    resolution: {integrity: sha512-Ub2ncQv+fwD70/l4ou27b4YzfNaCJOvyX4HxXU15m7mpYY+rjuWzsLIPZHJL253Z643RpbcP1oeIJlQ/SKW67g==}
    dependencies:
      devlop: 1.1.0
      micromark-factory-space: 2.0.0
      micromark-util-character: 2.1.0
      micromark-util-symbol: 2.0.0
      micromark-util-types: 2.0.0
    dev: false

  /micromark-extension-gfm-tagfilter@2.0.0:
    resolution: {integrity: sha512-xHlTOmuCSotIA8TW1mDIM6X2O1SiX5P9IuDtqGonFhEK0qgRI4yeC6vMxEV2dgyr2TiD+2PQ10o+cOhdVAcwfg==}
    dependencies:
      micromark-util-types: 2.0.0
    dev: false

  /micromark-extension-gfm-task-list-item@2.1.0:
    resolution: {integrity: sha512-qIBZhqxqI6fjLDYFTBIa4eivDMnP+OZqsNwmQ3xNLE4Cxwc+zfQEfbs6tzAo2Hjq+bh6q5F+Z8/cksrLFYWQQw==}
    dependencies:
      devlop: 1.1.0
      micromark-factory-space: 2.0.0
      micromark-util-character: 2.1.0
      micromark-util-symbol: 2.0.0
      micromark-util-types: 2.0.0
    dev: false

  /micromark-extension-gfm@3.0.0:
    resolution: {integrity: sha512-vsKArQsicm7t0z2GugkCKtZehqUm31oeGBV/KVSorWSy8ZlNAv7ytjFhvaryUiCUJYqs+NoE6AFhpQvBTM6Q4w==}
    dependencies:
      micromark-extension-gfm-autolink-literal: 2.1.0
      micromark-extension-gfm-footnote: 2.1.0
      micromark-extension-gfm-strikethrough: 2.1.0
      micromark-extension-gfm-table: 2.1.0
      micromark-extension-gfm-tagfilter: 2.0.0
      micromark-extension-gfm-task-list-item: 2.1.0
      micromark-util-combine-extensions: 2.0.0
      micromark-util-types: 2.0.0
    dev: false

  /micromark-extension-mdx-expression@3.0.0:
    resolution: {integrity: sha512-sI0nwhUDz97xyzqJAbHQhp5TfaxEvZZZ2JDqUo+7NvyIYG6BZ5CPPqj2ogUoPJlmXHBnyZUzISg9+oUmU6tUjQ==}
    dependencies:
      '@types/estree': 1.0.5
      devlop: 1.1.0
      micromark-factory-mdx-expression: 2.0.1
      micromark-factory-space: 2.0.0
      micromark-util-character: 2.1.0
      micromark-util-events-to-acorn: 2.0.2
      micromark-util-symbol: 2.0.0
      micromark-util-types: 2.0.0
    dev: false

  /micromark-extension-mdx-jsx@3.0.0:
    resolution: {integrity: sha512-uvhhss8OGuzR4/N17L1JwvmJIpPhAd8oByMawEKx6NVdBCbesjH4t+vjEp3ZXft9DwvlKSD07fCeI44/N0Vf2w==}
    dependencies:
      '@types/acorn': 4.0.6
      '@types/estree': 1.0.5
      devlop: 1.1.0
      estree-util-is-identifier-name: 3.0.0
      micromark-factory-mdx-expression: 2.0.1
      micromark-factory-space: 2.0.0
      micromark-util-character: 2.1.0
      micromark-util-symbol: 2.0.0
      micromark-util-types: 2.0.0
      vfile-message: 4.0.2
    dev: false

  /micromark-extension-mdx-md@2.0.0:
    resolution: {integrity: sha512-EpAiszsB3blw4Rpba7xTOUptcFeBFi+6PY8VnJ2hhimH+vCQDirWgsMpz7w1XcZE7LVrSAUGb9VJpG9ghlYvYQ==}
    dependencies:
      micromark-util-types: 2.0.0
    dev: false

  /micromark-extension-mdxjs-esm@3.0.0:
    resolution: {integrity: sha512-DJFl4ZqkErRpq/dAPyeWp15tGrcrrJho1hKK5uBS70BCtfrIFg81sqcTVu3Ta+KD1Tk5vAtBNElWxtAa+m8K9A==}
    dependencies:
      '@types/estree': 1.0.5
      devlop: 1.1.0
      micromark-core-commonmark: 2.0.1
      micromark-util-character: 2.1.0
      micromark-util-events-to-acorn: 2.0.2
      micromark-util-symbol: 2.0.0
      micromark-util-types: 2.0.0
      unist-util-position-from-estree: 2.0.0
      vfile-message: 4.0.2
    dev: false

  /micromark-extension-mdxjs@3.0.0:
    resolution: {integrity: sha512-A873fJfhnJ2siZyUrJ31l34Uqwy4xIFmvPY1oj+Ean5PHcPBYzEsvqvWGaWcfEIr11O5Dlw3p2y0tZWpKHDejQ==}
    dependencies:
      acorn: 8.12.1
      acorn-jsx: 5.3.2(acorn@8.12.1)
      micromark-extension-mdx-expression: 3.0.0
      micromark-extension-mdx-jsx: 3.0.0
      micromark-extension-mdx-md: 2.0.0
      micromark-extension-mdxjs-esm: 3.0.0
      micromark-util-combine-extensions: 2.0.0
      micromark-util-types: 2.0.0
    dev: false

  /micromark-factory-destination@2.0.0:
    resolution: {integrity: sha512-j9DGrQLm/Uhl2tCzcbLhy5kXsgkHUrjJHg4fFAeoMRwJmJerT9aw4FEhIbZStWN8A3qMwOp1uzHr4UL8AInxtA==}
    dependencies:
      micromark-util-character: 2.1.0
      micromark-util-symbol: 2.0.0
      micromark-util-types: 2.0.0
    dev: false

  /micromark-factory-label@2.0.0:
    resolution: {integrity: sha512-RR3i96ohZGde//4WSe/dJsxOX6vxIg9TimLAS3i4EhBAFx8Sm5SmqVfR8E87DPSR31nEAjZfbt91OMZWcNgdZw==}
    dependencies:
      devlop: 1.1.0
      micromark-util-character: 2.1.0
      micromark-util-symbol: 2.0.0
      micromark-util-types: 2.0.0
    dev: false

  /micromark-factory-mdx-expression@2.0.1:
    resolution: {integrity: sha512-F0ccWIUHRLRrYp5TC9ZYXmZo+p2AM13ggbsW4T0b5CRKP8KHVRB8t4pwtBgTxtjRmwrK0Irwm7vs2JOZabHZfg==}
    dependencies:
      '@types/estree': 1.0.5
      devlop: 1.1.0
      micromark-util-character: 2.1.0
      micromark-util-events-to-acorn: 2.0.2
      micromark-util-symbol: 2.0.0
      micromark-util-types: 2.0.0
      unist-util-position-from-estree: 2.0.0
      vfile-message: 4.0.2
    dev: false

  /micromark-factory-space@2.0.0:
    resolution: {integrity: sha512-TKr+LIDX2pkBJXFLzpyPyljzYK3MtmllMUMODTQJIUfDGncESaqB90db9IAUcz4AZAJFdd8U9zOp9ty1458rxg==}
    dependencies:
      micromark-util-character: 2.1.0
      micromark-util-types: 2.0.0
    dev: false

  /micromark-factory-title@2.0.0:
    resolution: {integrity: sha512-jY8CSxmpWLOxS+t8W+FG3Xigc0RDQA9bKMY/EwILvsesiRniiVMejYTE4wumNc2f4UbAa4WsHqe3J1QS1sli+A==}
    dependencies:
      micromark-factory-space: 2.0.0
      micromark-util-character: 2.1.0
      micromark-util-symbol: 2.0.0
      micromark-util-types: 2.0.0
    dev: false

  /micromark-factory-whitespace@2.0.0:
    resolution: {integrity: sha512-28kbwaBjc5yAI1XadbdPYHX/eDnqaUFVikLwrO7FDnKG7lpgxnvk/XGRhX/PN0mOZ+dBSZ+LgunHS+6tYQAzhA==}
    dependencies:
      micromark-factory-space: 2.0.0
      micromark-util-character: 2.1.0
      micromark-util-symbol: 2.0.0
      micromark-util-types: 2.0.0
    dev: false

  /micromark-util-character@2.1.0:
    resolution: {integrity: sha512-KvOVV+X1yLBfs9dCBSopq/+G1PcgT3lAK07mC4BzXi5E7ahzMAF8oIupDDJ6mievI6F+lAATkbQQlQixJfT3aQ==}
    dependencies:
      micromark-util-symbol: 2.0.0
      micromark-util-types: 2.0.0
    dev: false

  /micromark-util-chunked@2.0.0:
    resolution: {integrity: sha512-anK8SWmNphkXdaKgz5hJvGa7l00qmcaUQoMYsBwDlSKFKjc6gjGXPDw3FNL3Nbwq5L8gE+RCbGqTw49FK5Qyvg==}
    dependencies:
      micromark-util-symbol: 2.0.0
    dev: false

  /micromark-util-classify-character@2.0.0:
    resolution: {integrity: sha512-S0ze2R9GH+fu41FA7pbSqNWObo/kzwf8rN/+IGlW/4tC6oACOs8B++bh+i9bVyNnwCcuksbFwsBme5OCKXCwIw==}
    dependencies:
      micromark-util-character: 2.1.0
      micromark-util-symbol: 2.0.0
      micromark-util-types: 2.0.0
    dev: false

  /micromark-util-combine-extensions@2.0.0:
    resolution: {integrity: sha512-vZZio48k7ON0fVS3CUgFatWHoKbbLTK/rT7pzpJ4Bjp5JjkZeasRfrS9wsBdDJK2cJLHMckXZdzPSSr1B8a4oQ==}
    dependencies:
      micromark-util-chunked: 2.0.0
      micromark-util-types: 2.0.0
    dev: false

  /micromark-util-decode-numeric-character-reference@2.0.1:
    resolution: {integrity: sha512-bmkNc7z8Wn6kgjZmVHOX3SowGmVdhYS7yBpMnuMnPzDq/6xwVA604DuOXMZTO1lvq01g+Adfa0pE2UKGlxL1XQ==}
    dependencies:
      micromark-util-symbol: 2.0.0
    dev: false

  /micromark-util-decode-string@2.0.0:
    resolution: {integrity: sha512-r4Sc6leeUTn3P6gk20aFMj2ntPwn6qpDZqWvYmAG6NgvFTIlj4WtrAudLi65qYoaGdXYViXYw2pkmn7QnIFasA==}
    dependencies:
      decode-named-character-reference: 1.0.2
      micromark-util-character: 2.1.0
      micromark-util-decode-numeric-character-reference: 2.0.1
      micromark-util-symbol: 2.0.0
    dev: false

  /micromark-util-encode@2.0.0:
    resolution: {integrity: sha512-pS+ROfCXAGLWCOc8egcBvT0kf27GoWMqtdarNfDcjb6YLuV5cM3ioG45Ys2qOVqeqSbjaKg72vU+Wby3eddPsA==}
    dev: false

  /micromark-util-events-to-acorn@2.0.2:
    resolution: {integrity: sha512-Fk+xmBrOv9QZnEDguL9OI9/NQQp6Hz4FuQ4YmCb/5V7+9eAh1s6AYSvL20kHkD67YIg7EpE54TiSlcsf3vyZgA==}
    dependencies:
      '@types/acorn': 4.0.6
      '@types/estree': 1.0.5
      '@types/unist': 3.0.2
      devlop: 1.1.0
      estree-util-visit: 2.0.0
      micromark-util-symbol: 2.0.0
      micromark-util-types: 2.0.0
      vfile-message: 4.0.2
    dev: false

  /micromark-util-html-tag-name@2.0.0:
    resolution: {integrity: sha512-xNn4Pqkj2puRhKdKTm8t1YHC/BAjx6CEwRFXntTaRf/x16aqka6ouVoutm+QdkISTlT7e2zU7U4ZdlDLJd2Mcw==}
    dev: false

  /micromark-util-normalize-identifier@2.0.0:
    resolution: {integrity: sha512-2xhYT0sfo85FMrUPtHcPo2rrp1lwbDEEzpx7jiH2xXJLqBuy4H0GgXk5ToU8IEwoROtXuL8ND0ttVa4rNqYK3w==}
    dependencies:
      micromark-util-symbol: 2.0.0
    dev: false

  /micromark-util-resolve-all@2.0.0:
    resolution: {integrity: sha512-6KU6qO7DZ7GJkaCgwBNtplXCvGkJToU86ybBAUdavvgsCiG8lSSvYxr9MhwmQ+udpzywHsl4RpGJsYWG1pDOcA==}
    dependencies:
      micromark-util-types: 2.0.0
    dev: false

  /micromark-util-sanitize-uri@2.0.0:
    resolution: {integrity: sha512-WhYv5UEcZrbAtlsnPuChHUAsu/iBPOVaEVsntLBIdpibO0ddy8OzavZz3iL2xVvBZOpolujSliP65Kq0/7KIYw==}
    dependencies:
      micromark-util-character: 2.1.0
      micromark-util-encode: 2.0.0
      micromark-util-symbol: 2.0.0
    dev: false

  /micromark-util-subtokenize@2.0.1:
    resolution: {integrity: sha512-jZNtiFl/1aY73yS3UGQkutD0UbhTt68qnRpw2Pifmz5wV9h8gOVsN70v+Lq/f1rKaU/W8pxRe8y8Q9FX1AOe1Q==}
    dependencies:
      devlop: 1.1.0
      micromark-util-chunked: 2.0.0
      micromark-util-symbol: 2.0.0
      micromark-util-types: 2.0.0
    dev: false

  /micromark-util-symbol@2.0.0:
    resolution: {integrity: sha512-8JZt9ElZ5kyTnO94muPxIGS8oyElRJaiJO8EzV6ZSyGQ1Is8xwl4Q45qU5UOg+bGH4AikWziz0iN4sFLWs8PGw==}
    dev: false

  /micromark-util-types@2.0.0:
    resolution: {integrity: sha512-oNh6S2WMHWRZrmutsRmDDfkzKtxF+bc2VxLC9dvtrDIRFln627VsFP6fLMgTryGDljgLPjkrzQSDcPrjPyDJ5w==}
    dev: false

  /micromark@4.0.0:
    resolution: {integrity: sha512-o/sd0nMof8kYff+TqcDx3VSrgBTcZpSvYcAHIfHhv5VAuNmisCxjhx6YmxS8PFEpb9z5WKWKPdzf0jM23ro3RQ==}
    dependencies:
      '@types/debug': 4.1.12
      debug: 4.3.5
      decode-named-character-reference: 1.0.2
      devlop: 1.1.0
      micromark-core-commonmark: 2.0.1
      micromark-factory-space: 2.0.0
      micromark-util-character: 2.1.0
      micromark-util-chunked: 2.0.0
      micromark-util-combine-extensions: 2.0.0
      micromark-util-decode-numeric-character-reference: 2.0.1
      micromark-util-encode: 2.0.0
      micromark-util-normalize-identifier: 2.0.0
      micromark-util-resolve-all: 2.0.0
      micromark-util-sanitize-uri: 2.0.0
      micromark-util-subtokenize: 2.0.1
      micromark-util-symbol: 2.0.0
      micromark-util-types: 2.0.0
    transitivePeerDependencies:
      - supports-color
    dev: false

  /micromatch@4.0.7:
    resolution: {integrity: sha512-LPP/3KorzCwBxfeUuZmaR6bG2kdeHSbe0P2tY3FLRU4vYrjYz5hI4QZwV0njUx3jeuKe67YukQ1LSPZBKDqO/Q==}
    engines: {node: '>=8.6'}
    dependencies:
      braces: 3.0.3
      picomatch: 2.3.1

  /mimic-fn@2.1.0:
    resolution: {integrity: sha512-OqbOk5oEQeAZ8WXWydlu9HJjz9WVdEIvamMCcXmuqUYjTknH/sqsWvhQ3vgwKFRR1HpjvNBKQ37nbJgYzGqGcg==}
    engines: {node: '>=6'}
    dev: false

  /mimic-fn@4.0.0:
    resolution: {integrity: sha512-vqiC06CuhBTUdZH+RYl8sFrL096vA45Ok5ISO6sE/Mr1jRbGH4Csnhi8f3wKVl7x8mO4Au7Ir9D3Oyv1VYMFJw==}
    engines: {node: '>=12'}
    dev: false

  /mimic-response@3.1.0:
    resolution: {integrity: sha512-z0yWI+4FDrrweS8Zmt4Ej5HdJmky15+L2e6Wgn3+iK5fWzb6T3fhNFq2+MeTRb064c6Wr4N/wv0DzQTjNzHNGQ==}
    engines: {node: '>=10'}
    dev: false

  /minimatch@3.1.2:
    resolution: {integrity: sha512-J7p63hRiAjw1NDEww1W7i37+ByIrOWO5XQQAzZ3VOcL0PNybwpfmV/N05zFAzwQ9USyEcX6t3UO+K5aqBQOIHw==}
    dependencies:
      brace-expansion: 1.1.11
    dev: true

  /minimatch@7.4.6:
    resolution: {integrity: sha512-sBz8G/YjVniEz6lKPNpKxXwazJe4c19fEfV2GDMX6AjFz+MX9uDWIZW8XreVhkFW3fkIdTv/gxWr/Kks5FFAVw==}
    engines: {node: '>=10'}
    dependencies:
      brace-expansion: 2.0.1
    dev: false

  /minimatch@9.0.3:
    resolution: {integrity: sha512-RHiac9mvaRw0x3AYRgDC1CxAP7HTcNrrECeA8YYJeWnpo+2Q5CegtZjaotWTWxDG3UeGA1coE05iH1mPjT/2mg==}
    engines: {node: '>=16 || 14 >=14.17'}
    dependencies:
      brace-expansion: 2.0.1
    dev: true

  /minimatch@9.0.5:
    resolution: {integrity: sha512-G6T0ZX48xgozx7587koeX9Ys2NYy6Gmv//P89sEte9V9whIapMNF4idKxnW2QtCcLiTWlb/wfCabAtAFWhhBow==}
    engines: {node: '>=16 || 14 >=14.17'}
    dependencies:
      brace-expansion: 2.0.1

  /minimist@1.2.8:
    resolution: {integrity: sha512-2yyAR8qBkN3YuheJanUpWC5U3bb5osDywNB8RzDVlDwDHbocAJveqqj1u8+SVD7jkWT4yvsHCpWqqWqAxb0zCA==}
    dev: false

  /minipass@7.1.2:
    resolution: {integrity: sha512-qOOzS1cBTWYF4BH8fVePDBOO9iptMnGUEZwNc/cMWnTV2nVLZ7VoNWEPHkYczZA0pdoA7dl6e7FL659nX9S2aw==}
    engines: {node: '>=16 || 14 >=14.17'}

  /mkdirp-classic@0.5.3:
    resolution: {integrity: sha512-gKLcREMhtuZRwRAfqP3RFW+TK4JqApVBtOIftVgjuABpAtpxhPGaDcfvbhNvD0B8iD1oUr/txX35NjcaY6Ns/A==}
    dev: false

  /mkdirp@2.1.6:
    resolution: {integrity: sha512-+hEnITedc8LAtIP9u3HJDFIdcLV2vXP33sqLLIzkv1Db1zO/1OxbvYf0Y1OC/S/Qo5dxHXepofhmxL02PsKe+A==}
    engines: {node: '>=10'}
    hasBin: true
    dev: false

  /mrmime@2.0.0:
    resolution: {integrity: sha512-eu38+hdgojoyq63s+yTpN4XMBdt5l8HhMhc4VKLO9KM5caLIBvUm4thi7fFaxyTmCKeNnXZ5pAlBwCUnhA09uw==}
    engines: {node: '>=10'}
    dev: false

  /ms@2.1.2:
    resolution: {integrity: sha512-sGkPx+VjMtmA6MX27oA4FBFELFCZZ4S4XqeGOXCv68tT+jb3vk/RyaKWP0PTKyWtmLSM0b+adUTEvbs1PEaH2w==}

  /muggle-string@0.4.1:
    resolution: {integrity: sha512-VNTrAak/KhO2i8dqqnqnAHOa3cYBwXEZe9h+D5h/1ZqFSTEFHdM65lR7RoIqq3tBBYavsOXV84NoHXZ0AkPyqQ==}
    dev: false

  /mz@2.7.0:
    resolution: {integrity: sha512-z81GNO7nnYMEhrGh9LeymoE4+Yr0Wn5McHIZMK5cfQCl+NDX08sCZgUc9/6MHni9IWuFLm1Z3HTCXu2z9fN62Q==}
    dependencies:
      any-promise: 1.3.0
      object-assign: 4.1.1
      thenify-all: 1.6.0

  /nanoid@3.3.7:
    resolution: {integrity: sha512-eSRppjcPIatRIMC1U6UngP8XFcz8MQWGQdt1MTBQ7NaAmvXDfvNxbvWV3x2y6CdEUciCSsDHDQZbhYaB8QEo2g==}
    engines: {node: ^10 || ^12 || ^13.7 || ^14 || >=15.0.1}
    hasBin: true

  /napi-build-utils@1.0.2:
    resolution: {integrity: sha512-ONmRUqK7zj7DWX0D9ADe03wbwOBZxNAfF20PlGfCWQcD3+/MakShIHrMqx9YwPTfxDdF1zLeL+RGZiR9kGMLdg==}
    dev: false

  /natural-compare@1.4.0:
    resolution: {integrity: sha512-OWND8ei3VtNC9h7V60qff3SVobHr996CTwgxubgyQYEpg290h9J0buyECNNJexkFm5sOajh5G116RYA1c8ZMSw==}
    dev: true

  /nlcst-to-string@4.0.0:
    resolution: {integrity: sha512-YKLBCcUYKAg0FNlOBT6aI91qFmSiFKiluk655WzPF+DDMA02qIyy8uiRqI8QXtcFpEvll12LpL5MXqEmAZ+dcA==}
    dependencies:
      '@types/nlcst': 2.0.3
    dev: false

  /node-abi@3.65.0:
    resolution: {integrity: sha512-ThjYBfoDNr08AWx6hGaRbfPwxKV9kVzAzOzlLKbk2CuqXE2xnCh+cbAGnwM3t8Lq4v9rUB7VfondlkBckcJrVA==}
    engines: {node: '>=10'}
    dependencies:
      semver: 7.6.2
    dev: false

  /node-addon-api@6.1.0:
    resolution: {integrity: sha512-+eawOlIgy680F0kBzPUNFhMZGtJ1YmqM6l4+Crf4IkImjYrO/mqPwRMh352g23uIaQKFItcQ64I7KMaJxHgAVA==}
    dev: false

  /node-domexception@1.0.0:
    resolution: {integrity: sha512-/jKZoMpw0F8GRwl4/eLROPA3cfcXtLApP0QzLmUT/HuPCZWyB7IY9ZrMeKw2O/nFIqPQB3PVM9aYm0F312AXDQ==}
    engines: {node: '>=10.5.0'}
    dev: false

  /node-fetch@3.3.2:
    resolution: {integrity: sha512-dRB78srN/l6gqWulah9SrxeYnxeddIG30+GOqK/9OlLVyLg3HPnr6SqOWTWOXKRwC2eGYCkZ59NNuSgvSrpgOA==}
    engines: {node: ^12.20.0 || ^14.13.1 || >=16.0.0}
    dependencies:
      data-uri-to-buffer: 4.0.1
      fetch-blob: 3.2.0
      formdata-polyfill: 4.0.10
    dev: false

  /node-releases@2.0.14:
    resolution: {integrity: sha512-y10wOWt8yZpqXmOgRo77WaHEmhYQYGNA6y421PKsKYWEK8aW+cqAphborZDhqfyKrbZEN92CN1X2KbafY2s7Yw==}

  /normalize-path@3.0.0:
    resolution: {integrity: sha512-6eZs5Ls3WtCisHWp9S2GUy8dqkpGi4BVSz3GaqiE6ezub0512ESztXUwUB6C6IKbQkY2Pnb/mD4WYojCRwcwLA==}
    engines: {node: '>=0.10.0'}

  /normalize-range@0.1.2:
    resolution: {integrity: sha512-bdok/XvKII3nUpklnV6P2hxtMNrCboOjAcyBuQnWEhO665FwrSNRxU+AqpsyvO6LgGYPspN+lu5CLtw4jPRKNA==}
    engines: {node: '>=0.10.0'}

  /not@0.1.0:
    resolution: {integrity: sha512-5PDmaAsVfnWUgTUbJ3ERwn7u79Z0dYxN9ErxCpVJJqe2RK0PJ3z+iFUxuqjwtlDDegXvtWoxD/3Fzxox7tFGWA==}
    dev: false

  /npm-run-path@5.3.0:
    resolution: {integrity: sha512-ppwTtiJZq0O/ai0z7yfudtBpWIoxM8yE6nHi1X47eFR2EWORqfbu6CnPlNsjeN683eT0qG6H/Pyf9fCcvjnnnQ==}
    engines: {node: ^12.20.0 || ^14.13.1 || >=16.0.0}
    dependencies:
      path-key: 4.0.0
    dev: false

  /nth-check@2.1.1:
    resolution: {integrity: sha512-lqjrjmaOoAnWfMmBPL+XNnynZh2+swxiX3WUE0s4yEHI6m+AwrK2UZOimIRl3X/4QctVqS8AiZjFqyOGrMXb/w==}
    dependencies:
      boolbase: 1.0.0
    dev: false

  /object-assign@4.1.1:
    resolution: {integrity: sha512-rJgTQnkUnH1sFw8yT6VSU3zD3sWmu6sZhIseY8VX+GRu3P6F7Fu+JNDoXfklElbLJSnc3FUQHVe4cU5hj+BcUg==}
    engines: {node: '>=0.10.0'}

  /object-hash@3.0.0:
    resolution: {integrity: sha512-RSn9F68PjH9HqtltsSnqYC1XXoWe9Bju5+213R98cNGttag9q9yAOTzdbsqvIa7aNm5WffBZFpWYr2aWrklWAw==}
    engines: {node: '>= 6'}

  /once@1.4.0:
    resolution: {integrity: sha512-lNaJgI+2Q5URQBkccEKHTQOPaXdUxnZZElQTZY0MFUAuaEqe1E+Nyvgdz/aIyNi6Z9MzO5dv1H8n58/GELp3+w==}
    dependencies:
      wrappy: 1.0.2

  /onetime@5.1.2:
    resolution: {integrity: sha512-kbpaSSGJTWdAY5KPVeMOKXSrPtr8C8C7wodJbcsd51jRnmD+GZu8Y0VoU6Dm5Z4vWr0Ig/1NKuWRKf7j5aaYSg==}
    engines: {node: '>=6'}
    dependencies:
      mimic-fn: 2.1.0
    dev: false

  /onetime@6.0.0:
    resolution: {integrity: sha512-1FlR+gjXK7X+AsAHso35MnyN5KqGwJRi/31ft6x0M194ht7S+rWAvd7PHss9xSKMzE0asv1pyIHaJYq+BbacAQ==}
    engines: {node: '>=12'}
    dependencies:
      mimic-fn: 4.0.0
    dev: false

  /openapi-fetch@0.9.8:
    resolution: {integrity: sha512-zM6elH0EZStD/gSiNlcPrzXcVQ/pZo3BDvC6CDwRDUt1dDzxlshpmQnpD6cZaJ39THaSmwVCxxRrPKNM1hHrDg==}
    dependencies:
      openapi-typescript-helpers: 0.0.8
    dev: false

  /openapi-typescript-helpers@0.0.8:
    resolution: {integrity: sha512-1eNjQtbfNi5Z/kFhagDIaIRj6qqDzhjNJKz8cmMW0CVdGwT6e1GLbAfgI0d28VTJa1A8jz82jm/4dG8qNoNS8g==}
    dev: false

  /openapi-typescript@6.7.6:
    resolution: {integrity: sha512-c/hfooPx+RBIOPM09GSxABOZhYPblDoyaGhqBkD/59vtpN21jEuWKDlM0KYTvqJVlSYjKs0tBcIdeXKChlSPtw==}
    hasBin: true
    dependencies:
      ansi-colors: 4.1.3
      fast-glob: 3.3.2
      js-yaml: 4.1.0
      supports-color: 9.4.0
      undici: 5.28.4
      yargs-parser: 21.1.1
    dev: true

  /optionator@0.9.4:
    resolution: {integrity: sha512-6IpQ7mKUxRcZNLIObR0hz7lxsapSSIYNZJwXPGeF0mTVqGKFIXj1DQcMoT22S3ROcLyY/rz0PWaWZ9ayWmad9g==}
    engines: {node: '>= 0.8.0'}
    dependencies:
      deep-is: 0.1.4
      fast-levenshtein: 2.0.6
      levn: 0.4.1
      prelude-ls: 1.2.1
      type-check: 0.4.0
      word-wrap: 1.2.5
    dev: true

  /ora@6.3.1:
    resolution: {integrity: sha512-ERAyNnZOfqM+Ao3RAvIXkYh5joP220yf59gVe2X/cI6SiCxIdi4c9HZKZD8R6q/RDXEje1THBju6iExiSsgJaQ==}
    engines: {node: ^12.20.0 || ^14.13.1 || >=16.0.0}
    dependencies:
      chalk: 5.2.0
      cli-cursor: 4.0.0
      cli-spinners: 2.9.2
      is-interactive: 2.0.0
      is-unicode-supported: 1.3.0
      log-symbols: 5.1.0
      stdin-discarder: 0.1.0
      strip-ansi: 7.1.0
      wcwidth: 1.0.1
    dev: false

  /ora@8.0.1:
    resolution: {integrity: sha512-ANIvzobt1rls2BDny5fWZ3ZVKyD6nscLvfFRpQgfWsythlcsVUC9kL0zq6j2Z5z9wwp1kd7wpsD/T9qNPVLCaQ==}
    engines: {node: '>=18'}
    dependencies:
      chalk: 5.3.0
      cli-cursor: 4.0.0
      cli-spinners: 2.9.2
      is-interactive: 2.0.0
      is-unicode-supported: 2.0.0
      log-symbols: 6.0.0
      stdin-discarder: 0.2.2
      string-width: 7.2.0
      strip-ansi: 7.1.0
    dev: false

  /p-limit@2.3.0:
    resolution: {integrity: sha512-//88mFWSJx8lxCzwdAABTJL2MyWB12+eIY7MDL2SqLmAkeKU9qxRvWuSyTjm3FUmpBEMuFfckAIqEaVGUDxb6w==}
    engines: {node: '>=6'}
    dependencies:
      p-try: 2.2.0
    dev: false

  /p-limit@3.1.0:
    resolution: {integrity: sha512-TYOanM3wGwNGsZN2cVTYPArw454xnXj5qmWF1bEoAc4+cU/ol7GVh7odevjp1FNHduHc3KZMcFduxU5Xc6uJRQ==}
    engines: {node: '>=10'}
    dependencies:
      yocto-queue: 0.1.0
    dev: true

  /p-limit@6.1.0:
    resolution: {integrity: sha512-H0jc0q1vOzlEk0TqAKXKZxdl7kX3OFUzCnNVUnq5Pc3DGo0kpeaMuPqxQn235HibwBEb0/pm9dgKTjXy66fBkg==}
    engines: {node: '>=18'}
    dependencies:
      yocto-queue: 1.1.1
    dev: false

  /p-locate@4.1.0:
    resolution: {integrity: sha512-R79ZZ/0wAxKGu3oYMlz8jy/kbhsNrS7SKZ7PxEHBgJ5+F2mtFW2fK2cOtBh1cHYkQsbzFV7I+EoRKe6Yt0oK7A==}
    engines: {node: '>=8'}
    dependencies:
      p-limit: 2.3.0
    dev: false

  /p-locate@5.0.0:
    resolution: {integrity: sha512-LaNjtRWUBY++zB5nE/NwcaoMylSPk+S+ZHNB1TzdbMJMny6dynpAGt7X/tl/QYq3TIeE6nxHppbo2LGymrG5Pw==}
    engines: {node: '>=10'}
    dependencies:
      p-limit: 3.1.0
    dev: true

  /p-queue@8.0.1:
    resolution: {integrity: sha512-NXzu9aQJTAzbBqOt2hwsR63ea7yvxJc0PwN/zobNAudYfb1B7R08SzB4TsLeSbUCuG467NhnoT0oO6w1qRO+BA==}
    engines: {node: '>=18'}
    dependencies:
      eventemitter3: 5.0.1
      p-timeout: 6.1.2
    dev: false

  /p-timeout@6.1.2:
    resolution: {integrity: sha512-UbD77BuZ9Bc9aABo74gfXhNvzC9Tx7SxtHSh1fxvx3jTLLYvmVhiQZZrJzqqU0jKbN32kb5VOKiLEQI/3bIjgQ==}
    engines: {node: '>=14.16'}
    dev: false

  /p-try@2.2.0:
    resolution: {integrity: sha512-R4nPAVTAU0B9D35/Gk3uJf/7XYbQcyohSKdvAxIRSNghFl4e71hVoGnBNQz9cWaXxO2I10KTC+3jMdvvoKw6dQ==}
    engines: {node: '>=6'}
    dev: false

  /package-json-from-dist@1.0.0:
    resolution: {integrity: sha512-dATvCeZN/8wQsGywez1mzHtTlP22H8OEfPrVMLNr4/eGa+ijtLn/6M5f0dY8UKNrC2O9UCU6SSoG3qRKnt7STw==}

  /pagefind@1.1.0:
    resolution: {integrity: sha512-1nmj0/vfYcMxNEQj0YDRp6bTVv9hI7HLdPhK/vBBYlrnwjATndQvHyicj5Y7pUHrpCFZpFnLVQXIF829tpFmaw==}
    hasBin: true
    optionalDependencies:
      '@pagefind/darwin-arm64': 1.1.0
      '@pagefind/darwin-x64': 1.1.0
      '@pagefind/linux-arm64': 1.1.0
      '@pagefind/linux-x64': 1.1.0
      '@pagefind/windows-x64': 1.1.0
    dev: false

  /parent-module@1.0.1:
    resolution: {integrity: sha512-GQ2EWRpQV8/o+Aw8YqtfZZPfNRWZYkbidE9k5rpl/hC3vtHHBfGm2Ifi6qWV+coDGkrUKZAxE3Lot5kcsRlh+g==}
    engines: {node: '>=6'}
    dependencies:
      callsites: 3.1.0

  /parse-entities@4.0.1:
    resolution: {integrity: sha512-SWzvYcSJh4d/SGLIOQfZ/CoNv6BTlI6YEQ7Nj82oDVnRpwe/Z/F1EMx42x3JAOwGBlCjeCH0BRJQbQ/opHL17w==}
    dependencies:
      '@types/unist': 2.0.10
      character-entities: 2.0.2
      character-entities-legacy: 3.0.0
      character-reference-invalid: 2.0.1
      decode-named-character-reference: 1.0.2
      is-alphanumerical: 2.0.1
      is-decimal: 2.0.1
      is-hexadecimal: 2.0.1
    dev: false

  /parse-json@5.2.0:
    resolution: {integrity: sha512-ayCKvm/phCGxOkYRSCM82iDwct8/EonSEgCSxWxD7ve6jHggsFl4fZVQBPRNgQoKiuV/odhFrGzQXZwbifC8Rg==}
    engines: {node: '>=8'}
    dependencies:
      '@babel/code-frame': 7.24.7
      error-ex: 1.3.2
      json-parse-even-better-errors: 2.3.1
      lines-and-columns: 1.2.4
    dev: false

  /parse-latin@7.0.0:
    resolution: {integrity: sha512-mhHgobPPua5kZ98EF4HWiH167JWBfl4pvAIXXdbaVohtK7a6YBOy56kvhCqduqyo/f3yrHFWmqmiMg/BkBkYYQ==}
    dependencies:
      '@types/nlcst': 2.0.3
      '@types/unist': 3.0.2
      nlcst-to-string: 4.0.0
      unist-util-modify-children: 4.0.0
      unist-util-visit-children: 3.0.0
      vfile: 6.0.2
    dev: false

  /parse5@7.1.2:
    resolution: {integrity: sha512-Czj1WaSVpaoj0wbhMzLmWD69anp2WH7FXMB9n1Sy8/ZFF9jolSQVMu1Ij5WIyGmcBmhk7EOndpO4mIpihVqAXw==}
    dependencies:
      entities: 4.5.0
    dev: false

  /path-browserify@1.0.1:
    resolution: {integrity: sha512-b7uo2UCUOYZcnF/3ID0lulOJi/bafxa1xPe7ZPsammBSpjSWQkjNxlt635YGS2MiR9GjvuXCtz2emr3jbsz98g==}
    dev: false

  /path-exists@4.0.0:
    resolution: {integrity: sha512-ak9Qy5Q7jYb2Wwcey5Fpvg2KoAc/ZIhLSLOSBmRmygPsGwkVVt0fZa0qrtMz+m6tJTAHfZQ8FnmB4MG4LWy7/w==}
    engines: {node: '>=8'}

  /path-is-absolute@1.0.1:
    resolution: {integrity: sha512-AVbw3UJ2e9bq64vSaS9Am0fje1Pa8pbGqTTsmXfaIiMpnr5DlDhfJOuLj9Sf95ZPVDAUerDfEk88MPmPe7UCQg==}
    engines: {node: '>=0.10.0'}
    dev: true

  /path-key@3.1.1:
    resolution: {integrity: sha512-ojmeN0qd+y0jszEtoY48r0Peq5dwMEkIlCOu6Q5f41lfkswXuKtYrhgoTpLnyIcHm24Uhqx+5Tqm2InSwLhE6Q==}
    engines: {node: '>=8'}

  /path-key@4.0.0:
    resolution: {integrity: sha512-haREypq7xkM7ErfgIyA0z+Bj4AGKlMSdlQE2jvJo6huWD1EdkKYV+G/T4nq0YEF2vgTT8kqMFKo1uHn950r4SQ==}
    engines: {node: '>=12'}
    dev: false

  /path-parse@1.0.7:
    resolution: {integrity: sha512-LDJzPVEEEPR+y48z93A0Ed0yXb8pAByGWo/k5YYdYgpY2/2EsOsksJrq7lOHxryrVOn1ejG6oAp8ahvOIQD8sw==}

  /path-scurry@1.11.1:
    resolution: {integrity: sha512-Xa4Nw17FS9ApQFJ9umLiJS4orGjm7ZzwUrwamcGQuHSzDyth9boKDaycYdDcZDuqYATXw4HFXgaqWTctW/v1HA==}
    engines: {node: '>=16 || 14 >=14.18'}
    dependencies:
      lru-cache: 10.4.3
      minipass: 7.1.2

  /path-to-regexp@6.2.2:
    resolution: {integrity: sha512-GQX3SSMokngb36+whdpRXE+3f9V8UzyAorlYvOGx87ufGHehNTn5lCxrKtLyZ4Yl/wEKnNnr98ZzOwwDZV5ogw==}
    dev: false

  /path-type@4.0.0:
    resolution: {integrity: sha512-gDKb8aZMDeD/tZWs9P6+q0J9Mwkdl6xMV8TjnGP3qJVJ06bdMgkbBlLU8IdfOsIsFz2BW1rNVT3XuNEl8zPAvw==}
    engines: {node: '>=8'}

  /periscopic@3.1.0:
    resolution: {integrity: sha512-vKiQ8RRtkl9P+r/+oefh25C3fhybptkHKCZSPlcXiJux2tJF55GnEj3BVn4A5gKfq9NWWXXrxkHBwVPUfH0opw==}
    dependencies:
      '@types/estree': 1.0.5
      estree-walker: 3.0.3
      is-reference: 3.0.2
    dev: false

  /picocolors@1.0.1:
    resolution: {integrity: sha512-anP1Z8qwhkbmu7MFP5iTt+wQKXgwzf7zTyGlcdzabySa9vd0Xt392U0rVmz9poOaBj0uHJKyyo9/upk0HrEQew==}

  /picomatch@2.3.1:
    resolution: {integrity: sha512-JU3teHTNjmE2VCGFzuY8EXzCDVwEqB2a8fsIvwaStHhAWJEeVd1o1QD80CU6+ZdEXXSLbSsuLwJjkCBWqRQUVA==}
    engines: {node: '>=8.6'}

  /pify@2.3.0:
    resolution: {integrity: sha512-udgsAY+fTnvv7kI7aaxbqwWNb0AHiB0qBO89PZKPkoTmGOgdbrHDKD+0B2X4uTfJ/FT1R09r9gTsjUjNJotuog==}
    engines: {node: '>=0.10.0'}

  /pify@4.0.1:
    resolution: {integrity: sha512-uB80kBFb/tfd68bVleG9T5GGsGPjJrLAUpR5PZIrhBnIaRTQRjqdJSsIKkOP6OAIFbj7GOrcudc5pNjZ+geV2g==}
    engines: {node: '>=6'}
    dev: false

  /pirates@4.0.6:
    resolution: {integrity: sha512-saLsH7WeYYPiD25LDuLRRY/i+6HaPYr6G1OUlN39otzkSTxKnubR9RTxS3/Kk50s1g2JTgFwWQDQyplC5/SHZg==}
    engines: {node: '>= 6'}

  /pkg-dir@4.2.0:
    resolution: {integrity: sha512-HRDzbaKjC+AOWVXxAU/x54COGeIv9eb+6CkDSQoNTt4XyWoIJvuPsXizxu/Fr23EiekbtZwmh1IcIG/l/a10GQ==}
    engines: {node: '>=8'}
    dependencies:
      find-up: 4.1.0
    dev: false

  /postcss-import@15.1.0(postcss@8.4.39):
    resolution: {integrity: sha512-hpr+J05B2FVYUAXHeK1YyI267J/dDDhMU6B6civm8hSY1jYJnBXxzKDKDswzJmtLHryrjhnDjqqp/49t8FALew==}
    engines: {node: '>=14.0.0'}
    peerDependencies:
      postcss: ^8.0.0
    dependencies:
      postcss: 8.4.39
      postcss-value-parser: 4.2.0
      read-cache: 1.0.0
      resolve: 1.22.8

  /postcss-js@4.0.1(postcss@8.4.39):
    resolution: {integrity: sha512-dDLF8pEO191hJMtlHFPRa8xsizHaM82MLfNkUHdUtVEV3tgTp5oj+8qbEqYM57SLfc74KSbw//4SeJma2LRVIw==}
    engines: {node: ^12 || ^14 || >= 16}
    peerDependencies:
      postcss: ^8.4.21
    dependencies:
      camelcase-css: 2.0.1
      postcss: 8.4.39

  /postcss-load-config@4.0.2(postcss@8.4.39):
    resolution: {integrity: sha512-bSVhyJGL00wMVoPUzAVAnbEoWyqRxkjv64tUl427SKnPrENtq6hJwUojroMz2VB+Q1edmi4IfrAPpami5VVgMQ==}
    engines: {node: '>= 14'}
    peerDependencies:
      postcss: '>=8.0.9'
      ts-node: '>=9.0.0'
    peerDependenciesMeta:
      postcss:
        optional: true
      ts-node:
        optional: true
    dependencies:
      lilconfig: 3.1.2
      postcss: 8.4.39
      yaml: 2.4.5

  /postcss-nested@6.0.1(postcss@8.4.39):
    resolution: {integrity: sha512-mEp4xPMi5bSWiMbsgoPfcP74lsWLHkQbZc3sY+jWYd65CUwXrUaTp0fmNpa01ZcETKlIgUdFN/MpS2xZtqL9dQ==}
    engines: {node: '>=12.0'}
    peerDependencies:
      postcss: ^8.2.14
    dependencies:
      postcss: 8.4.39
      postcss-selector-parser: 6.1.0

  /postcss-selector-parser@6.1.0:
    resolution: {integrity: sha512-UMz42UD0UY0EApS0ZL9o1XnLhSTtvvvLe5Dc2H2O56fvRZi+KulDyf5ctDhhtYJBGKStV2FL1fy6253cmLgqVQ==}
    engines: {node: '>=4'}
    dependencies:
      cssesc: 3.0.0
      util-deprecate: 1.0.2

  /postcss-value-parser@4.2.0:
    resolution: {integrity: sha512-1NNCs6uurfkVbeXG4S8JFT9t19m45ICnif8zWLd5oPSZ50QnwMfK+H3jv408d4jw/7Bttv5axS5IiHoLaVNHeQ==}

  /postcss@8.4.39:
    resolution: {integrity: sha512-0vzE+lAiG7hZl1/9I8yzKLx3aR9Xbof3fBHKunvMfOCYAtMhrsnccJY2iTURb9EZd5+pLuiNV9/c/GZJOHsgIw==}
    engines: {node: ^10 || ^12 || >=14}
    dependencies:
      nanoid: 3.3.7
      picocolors: 1.0.1
      source-map-js: 1.2.0

  /prebuild-install@7.1.2:
    resolution: {integrity: sha512-UnNke3IQb6sgarcZIDU3gbMeTp/9SSU1DAIkil7PrqG1vZlBtY5msYccSKSHDqa3hNg436IXK+SNImReuA1wEQ==}
    engines: {node: '>=10'}
    hasBin: true
    dependencies:
      detect-libc: 2.0.3
      expand-template: 2.0.3
      github-from-package: 0.0.0
      minimist: 1.2.8
      mkdirp-classic: 0.5.3
      napi-build-utils: 1.0.2
      node-abi: 3.65.0
      pump: 3.0.0
      rc: 1.2.8
      simple-get: 4.0.1
      tar-fs: 2.1.1
      tunnel-agent: 0.6.0
    dev: false

  /preferred-pm@4.0.0:
    resolution: {integrity: sha512-gYBeFTZLu055D8Vv3cSPox/0iTPtkzxpLroSYYA7WXgRi31WCJ51Uyl8ZiPeUUjyvs2MBzK+S8v9JVUgHU/Sqw==}
    engines: {node: '>=18.12'}
    dependencies:
      find-up-simple: 1.0.0
      find-yarn-workspace-root2: 1.2.16
      which-pm: 3.0.0
    dev: false

  /prelude-ls@1.2.1:
    resolution: {integrity: sha512-vkcDPrRZo1QZLbn5RLGPpg/WmIQ65qoWWhcGKf/b5eplkkarX0m9z8ppCat4mlOqUsWpyNuYgO3VRyrYHSzX5g==}
    engines: {node: '>= 0.8.0'}
    dev: true

  /prettier@3.3.2:
    resolution: {integrity: sha512-rAVeHYMcv8ATV5d508CFdn+8/pHPpXeIid1DdrPwXnaAdH7cqjVbpJaT5eq4yRAFU/lsbwYwSF/n5iNrdJHPQA==}
    engines: {node: '>=14'}
    hasBin: true

  /prismjs@1.29.0:
    resolution: {integrity: sha512-Kx/1w86q/epKcmte75LNrEoT+lX8pBpavuAbvJWRXar7Hz8jrtF+e3vY751p0R8H9HdArwaCTNDDzHg/ScJK1Q==}
    engines: {node: '>=6'}
    dev: false

  /prompts@2.4.2:
    resolution: {integrity: sha512-NxNv/kLguCA7p3jE8oL2aEBsrJWgAakBpgmgK6lpPWV+WuOmY6r2/zbAVnP+T8bQlA0nzHXSJSJW0Hq7ylaD2Q==}
    engines: {node: '>= 6'}
    dependencies:
      kleur: 3.0.3
      sisteransi: 1.0.5
    dev: false

  /property-information@6.5.0:
    resolution: {integrity: sha512-PgTgs/BlvHxOu8QuEN7wi5A0OmXaBcHpmCSTehcs6Uuu9IkDIEo13Hy7n898RHfrQ49vKCoGeWZSaAK01nwVig==}
    dev: false

  /pump@3.0.0:
    resolution: {integrity: sha512-LwZy+p3SFs1Pytd/jYct4wpv49HiYCqd9Rlc5ZVdk0V+8Yzv6jR5Blk3TRmPL1ft69TxP0IMZGJ+WPFU2BFhww==}
    dependencies:
      end-of-stream: 1.4.4
      once: 1.4.0
    dev: false

  /punycode@2.3.1:
    resolution: {integrity: sha512-vYt7UD1U9Wg6138shLtLOvdAu+8DsC/ilFtEVHcH+wydcSpNE20AfSOduf6MkRFahL5FY7X1oU7nKVZFtfq8Fg==}
    engines: {node: '>=6'}
    dev: true

  /queue-microtask@1.2.3:
    resolution: {integrity: sha512-NuaNSa6flKT5JaSYQzJok04JzTL1CA6aGhv5rfLW3PgqA+M2ChpZQnAC8h8i4ZFkBS8X5RqkDBHA7r4hej3K9A==}

  /queue-tick@1.0.1:
    resolution: {integrity: sha512-kJt5qhMxoszgU/62PLP1CJytzd2NKetjSRnyuj31fDd3Rlcz3fzlFdFLD1SItunPwyqEOkca6GbV612BWfaBag==}
    dev: false

  /rc@1.2.8:
    resolution: {integrity: sha512-y3bGgqKj3QBdxLbLkomlohkvsA8gdAiUQlSBJnBhfn+BPxg4bc62d8TcBW15wavDfgexCgccckhcZvywyQYPOw==}
    hasBin: true
    dependencies:
      deep-extend: 0.6.0
      ini: 1.3.8
      minimist: 1.2.8
      strip-json-comments: 2.0.1
    dev: false

  /react-dom@18.3.0-canary-47beb96cc-20240222(react@18.3.0-canary-47beb96cc-20240222):
    resolution: {integrity: sha512-2nt1sjvoQXKJF3VcmqeQ7Bagcu6BvLFYY+4iVzV23hGEEtIp0/2GMJkKEtQd8omU5EwA+dp1Djl/fpgWx0pKcQ==}
    peerDependencies:
      react: 18.3.0-canary-47beb96cc-20240222
    dependencies:
      loose-envify: 1.4.0
      react: 18.3.0-canary-47beb96cc-20240222
      scheduler: 0.24.0-canary-47beb96cc-20240222
    dev: false

  /react-refresh@0.14.2:
    resolution: {integrity: sha512-jCvmsr+1IUSMUyzOkRcvnVbX3ZYC6g9TDrDbFuFmRDq7PD4yaGbLKNQL6k2jnArV8hjYxh7hVhAZB6s9HDGpZA==}
    engines: {node: '>=0.10.0'}
    dev: true

  /react-remove-scroll-bar@2.3.4(@types/react@18.3.3)(react@18.3.0-canary-47beb96cc-20240222):
    resolution: {integrity: sha512-63C4YQBUt0m6ALadE9XV56hV8BgJWDmmTPY758iIJjfQKt2nYwoUrPk0LXRXcB/yIj82T1/Ixfdpdk68LwIB0A==}
    engines: {node: '>=10'}
    peerDependencies:
      '@types/react': ^16.8.0 || ^17.0.0 || ^18.0.0
      react: ^16.8.0 || ^17.0.0 || ^18.0.0
    peerDependenciesMeta:
      '@types/react':
        optional: true
    dependencies:
      '@types/react': 18.3.3
      react: 18.3.0-canary-47beb96cc-20240222
      react-style-singleton: 2.2.1(@types/react@18.3.3)(react@18.3.0-canary-47beb96cc-20240222)
      tslib: 2.6.3
    dev: false

  /react-remove-scroll-bar@2.3.6(@types/react@18.3.3)(react@18.3.0-canary-47beb96cc-20240222):
    resolution: {integrity: sha512-DtSYaao4mBmX+HDo5YWYdBWQwYIQQshUV/dVxFxK+KM26Wjwp1gZ6rv6OC3oujI6Bfu6Xyg3TwK533AQutsn/g==}
    engines: {node: '>=10'}
    peerDependencies:
      '@types/react': ^16.8.0 || ^17.0.0 || ^18.0.0
      react: ^16.8.0 || ^17.0.0 || ^18.0.0
    peerDependenciesMeta:
      '@types/react':
        optional: true
    dependencies:
      '@types/react': 18.3.3
      react: 18.3.0-canary-47beb96cc-20240222
      react-style-singleton: 2.2.1(@types/react@18.3.3)(react@18.3.0-canary-47beb96cc-20240222)
      tslib: 2.6.3
    dev: false

  /react-remove-scroll@2.5.5(@types/react@18.3.3)(react@18.3.0-canary-47beb96cc-20240222):
    resolution: {integrity: sha512-ImKhrzJJsyXJfBZ4bzu8Bwpka14c/fQt0k+cyFp/PBhTfyDnU5hjOtM4AG/0AMyy8oKzOTR0lDgJIM7pYXI0kw==}
    engines: {node: '>=10'}
    peerDependencies:
      '@types/react': ^16.8.0 || ^17.0.0 || ^18.0.0
      react: ^16.8.0 || ^17.0.0 || ^18.0.0
    peerDependenciesMeta:
      '@types/react':
        optional: true
    dependencies:
      '@types/react': 18.3.3
      react: 18.3.0-canary-47beb96cc-20240222
      react-remove-scroll-bar: 2.3.6(@types/react@18.3.3)(react@18.3.0-canary-47beb96cc-20240222)
      react-style-singleton: 2.2.1(@types/react@18.3.3)(react@18.3.0-canary-47beb96cc-20240222)
      tslib: 2.6.3
      use-callback-ref: 1.3.2(@types/react@18.3.3)(react@18.3.0-canary-47beb96cc-20240222)
      use-sidecar: 1.1.2(@types/react@18.3.3)(react@18.3.0-canary-47beb96cc-20240222)
    dev: false

  /react-remove-scroll@2.5.7(@types/react@18.3.3)(react@18.3.0-canary-47beb96cc-20240222):
    resolution: {integrity: sha512-FnrTWO4L7/Bhhf3CYBNArEG/yROV0tKmTv7/3h9QCFvH6sndeFf1wPqOcbFVu5VAulS5dV1wGT3GZZ/1GawqiA==}
    engines: {node: '>=10'}
    peerDependencies:
      '@types/react': ^16.8.0 || ^17.0.0 || ^18.0.0
      react: ^16.8.0 || ^17.0.0 || ^18.0.0
    peerDependenciesMeta:
      '@types/react':
        optional: true
    dependencies:
      '@types/react': 18.3.3
      react: 18.3.0-canary-47beb96cc-20240222
      react-remove-scroll-bar: 2.3.6(@types/react@18.3.3)(react@18.3.0-canary-47beb96cc-20240222)
      react-style-singleton: 2.2.1(@types/react@18.3.3)(react@18.3.0-canary-47beb96cc-20240222)
      tslib: 2.6.3
      use-callback-ref: 1.3.2(@types/react@18.3.3)(react@18.3.0-canary-47beb96cc-20240222)
      use-sidecar: 1.1.2(@types/react@18.3.3)(react@18.3.0-canary-47beb96cc-20240222)
    dev: false

  /react-style-singleton@2.2.1(@types/react@18.3.3)(react@18.3.0-canary-47beb96cc-20240222):
    resolution: {integrity: sha512-ZWj0fHEMyWkHzKYUr2Bs/4zU6XLmq9HsgBURm7g5pAVfyn49DgUiNgY2d4lXRlYSiCif9YBGpQleewkcqddc7g==}
    engines: {node: '>=10'}
    peerDependencies:
      '@types/react': ^16.8.0 || ^17.0.0 || ^18.0.0
      react: ^16.8.0 || ^17.0.0 || ^18.0.0
    peerDependenciesMeta:
      '@types/react':
        optional: true
    dependencies:
      '@types/react': 18.3.3
      get-nonce: 1.0.1
      invariant: 2.2.4
      react: 18.3.0-canary-47beb96cc-20240222
      tslib: 2.6.3
    dev: false

  /react@18.3.0-canary-47beb96cc-20240222:
    resolution: {integrity: sha512-ovx9lwCN5I26yjBBdVSyNZhH33Xmhz6jo5YqNA1or4sY4LEZMg+CTLqd919YV+RwlJwkycTEwvXsuuTLtI7TUQ==}
    engines: {node: '>=0.10.0'}
    dependencies:
      loose-envify: 1.4.0

  /read-cache@1.0.0:
    resolution: {integrity: sha512-Owdv/Ft7IjOgm/i0xvNDZ1LrRANRfew4b2prF3OWMQLxLfu3bS8FVhCsrSCMK4lR56Y9ya+AThoTpDCTxCmpRA==}
    dependencies:
      pify: 2.3.0

  /readable-stream@3.6.2:
    resolution: {integrity: sha512-9u/sniCrY3D5WdsERHzHE4G2YCXqoG5FTHUiCC4SIbr6XcLZBY05ya9EKjYek9O5xOAwjGq+1JdGBAS7Q9ScoA==}
    engines: {node: '>= 6'}
    dependencies:
      inherits: 2.0.4
      string_decoder: 1.3.0
      util-deprecate: 1.0.2
    dev: false

  /readdirp@3.6.0:
    resolution: {integrity: sha512-hOS089on8RduqdbhvQ5Z37A0ESjsqz6qnRcffsMU3495FuTdqSm+7bhJ29JvIOsBDEEnan5DPu9t3To9VRlMzA==}
    engines: {node: '>=8.10.0'}
    dependencies:
      picomatch: 2.3.1

  /recast@0.23.9:
    resolution: {integrity: sha512-Hx/BGIbwj+Des3+xy5uAtAbdCyqK9y9wbBcDFDYanLS9JnMqf7OeF87HQwUimE87OEc72mr6tkKUKMBBL+hF9Q==}
    engines: {node: '>= 4'}
    dependencies:
      ast-types: 0.16.1
      esprima: 4.0.1
      source-map: 0.6.1
      tiny-invariant: 1.3.3
      tslib: 2.6.3
    dev: false

  /regenerator-runtime@0.14.1:
    resolution: {integrity: sha512-dYnhHh0nJoMfnkZs6GmmhFknAGRrLznOu5nc9ML+EJxGvrx6H7teuevqVqCuPcPK//3eDrrjQhehXVx9cnkGdw==}

  /rehype-expressive-code@0.35.3:
    resolution: {integrity: sha512-kj43Rg+WzYUs8RRr6XyBr60pnrIZEgbmn9yJoV6qka1UDpcx7r8icn6Q2uSAgaLtlEUy+HCPgQJraOZrA53LOQ==}
    dependencies:
      expressive-code: 0.35.3
    dev: false

  /rehype-format@5.0.0:
    resolution: {integrity: sha512-kM4II8krCHmUhxrlvzFSptvaWh280Fr7UGNJU5DCMuvmAwGCNmGfi9CvFAQK6JDjsNoRMWQStglK3zKJH685Wg==}
    dependencies:
      '@types/hast': 3.0.4
      hast-util-embedded: 3.0.0
      hast-util-is-element: 3.0.0
      hast-util-phrasing: 3.0.1
      hast-util-whitespace: 3.0.0
      html-whitespace-sensitive-tag-names: 3.0.0
      rehype-minify-whitespace: 6.0.0
      unist-util-visit-parents: 6.0.1
    dev: false

  /rehype-minify-whitespace@6.0.0:
    resolution: {integrity: sha512-i9It4YHR0Sf3GsnlR5jFUKXRr9oayvEk9GKQUkwZv6hs70OH9q3OCZrq9PpLvIGKt3W+JxBOxCidNVpH/6rWdA==}
    dependencies:
      '@types/hast': 3.0.4
      hast-util-embedded: 3.0.0
      hast-util-is-element: 3.0.0
      hast-util-whitespace: 3.0.0
      unist-util-is: 6.0.0
    dev: false

  /rehype-parse@9.0.0:
    resolution: {integrity: sha512-WG7nfvmWWkCR++KEkZevZb/uw41E8TsH4DsY9UxsTbIXCVGbAs4S+r8FrQ+OtH5EEQAs+5UxKC42VinkmpA1Yw==}
    dependencies:
      '@types/hast': 3.0.4
      hast-util-from-html: 2.0.1
      unified: 11.0.5
    dev: false

  /rehype-raw@7.0.0:
    resolution: {integrity: sha512-/aE8hCfKlQeA8LmyeyQvQF3eBiLRGNlfBJEvWH7ivp9sBqs7TNqBL5X3v157rM4IFETqDnIOO+z5M/biZbo9Ww==}
    dependencies:
      '@types/hast': 3.0.4
      hast-util-raw: 9.0.4
      vfile: 6.0.2
    dev: false

  /rehype-stringify@10.0.0:
    resolution: {integrity: sha512-1TX1i048LooI9QoecrXy7nGFFbFSufxVRAfc6Y9YMRAi56l+oB0zP51mLSV312uRuvVLPV1opSlJmslozR1XHQ==}
    dependencies:
      '@types/hast': 3.0.4
      hast-util-to-html: 9.0.1
      unified: 11.0.5
    dev: false

  /rehype@13.0.1:
    resolution: {integrity: sha512-AcSLS2mItY+0fYu9xKxOu1LhUZeBZZBx8//5HKzF+0XP+eP8+6a5MXn2+DW2kfXR6Dtp1FEXMVrjyKAcvcU8vg==}
    dependencies:
      '@types/hast': 3.0.4
      rehype-parse: 9.0.0
      rehype-stringify: 10.0.0
      unified: 11.0.5
    dev: false

  /remark-directive@3.0.0:
    resolution: {integrity: sha512-l1UyWJ6Eg1VPU7Hm/9tt0zKtReJQNOA4+iDMAxTyZNWnJnFlbS/7zhiel/rogTLQ2vMYwDzSJa4BiVNqGlqIMA==}
    dependencies:
      '@types/mdast': 4.0.4
      mdast-util-directive: 3.0.0
      micromark-extension-directive: 3.0.1
      unified: 11.0.5
    transitivePeerDependencies:
      - supports-color
    dev: false

  /remark-gfm@4.0.0:
    resolution: {integrity: sha512-U92vJgBPkbw4Zfu/IiW2oTZLSL3Zpv+uI7My2eq8JxKgqraFdU8YUGicEJCEgSbeaG+QDFqIcwwfMTOEelPxuA==}
    dependencies:
      '@types/mdast': 4.0.4
      mdast-util-gfm: 3.0.0
      micromark-extension-gfm: 3.0.0
      remark-parse: 11.0.0
      remark-stringify: 11.0.0
      unified: 11.0.5
    transitivePeerDependencies:
      - supports-color
    dev: false

  /remark-mdx@3.0.1:
    resolution: {integrity: sha512-3Pz3yPQ5Rht2pM5R+0J2MrGoBSrzf+tJG94N+t/ilfdh8YLyyKYtidAYwTveB20BoHAcwIopOUqhcmh2F7hGYA==}
    dependencies:
      mdast-util-mdx: 3.0.0
      micromark-extension-mdxjs: 3.0.0
    transitivePeerDependencies:
      - supports-color
    dev: false

  /remark-parse@11.0.0:
    resolution: {integrity: sha512-FCxlKLNGknS5ba/1lmpYijMUzX2esxW5xQqjWxw2eHFfS2MSdaHVINFmhjo+qN1WhZhNimq0dZATN9pH0IDrpA==}
    dependencies:
      '@types/mdast': 4.0.4
      mdast-util-from-markdown: 2.0.1
      micromark-util-types: 2.0.0
      unified: 11.0.5
    transitivePeerDependencies:
      - supports-color
    dev: false

  /remark-rehype@11.1.0:
    resolution: {integrity: sha512-z3tJrAs2kIs1AqIIy6pzHmAHlF1hWQ+OdY4/hv+Wxe35EhyLKcajL33iUEn3ScxtFox9nUvRufR/Zre8Q08H/g==}
    dependencies:
      '@types/hast': 3.0.4
      '@types/mdast': 4.0.4
      mdast-util-to-hast: 13.2.0
      unified: 11.0.5
      vfile: 6.0.2
    dev: false

  /remark-smartypants@3.0.2:
    resolution: {integrity: sha512-ILTWeOriIluwEvPjv67v7Blgrcx+LZOkAUVtKI3putuhlZm84FnqDORNXPPm+HY3NdZOMhyDwZ1E+eZB/Df5dA==}
    engines: {node: '>=16.0.0'}
    dependencies:
      retext: 9.0.0
      retext-smartypants: 6.1.0
      unified: 11.0.5
      unist-util-visit: 5.0.0
    dev: false

  /remark-stringify@11.0.0:
    resolution: {integrity: sha512-1OSmLd3awB/t8qdoEOMazZkNsfVTeY4fTsgzcQFdXNq8ToTN4ZGwrMnlda4K6smTFKD+GRV6O48i6Z4iKgPPpw==}
    dependencies:
      '@types/mdast': 4.0.4
      mdast-util-to-markdown: 2.1.0
      unified: 11.0.5
    dev: false

  /request-light@0.7.0:
    resolution: {integrity: sha512-lMbBMrDoxgsyO+yB3sDcrDuX85yYt7sS8BfQd11jtbW/z5ZWgLZRcEGLsLoYw7I0WSUGQBs8CC8ScIxkTX1+6Q==}
    dev: false

  /require-directory@2.1.1:
    resolution: {integrity: sha512-fGxEI7+wsG9xrvdjsrlmL22OMTTiHRwAMroiEeMgq8gzoLC/PQr7RsRDSTLUg/bZAZtF+TVIkHc6/4RIKrui+Q==}
    engines: {node: '>=0.10.0'}

  /resolve-from@4.0.0:
    resolution: {integrity: sha512-pb/MYmXstAkysRFx8piNI1tGFNQIFA3vkE3Gq4EuA1dF6gHp/+vgZqsCGJapvy8N3Q+4o7FwvquPJcnZ7RYy4g==}
    engines: {node: '>=4'}

  /resolve@1.22.8:
    resolution: {integrity: sha512-oKWePCxqpd6FlLvGV1VU0x7bkPmmCNolxzjMf4NczoDnQcIWrAF+cPtZn5i6n+RfD2d9i0tzpKnG6Yk168yIyw==}
    hasBin: true
    dependencies:
      is-core-module: 2.14.0
      path-parse: 1.0.7
      supports-preserve-symlinks-flag: 1.0.0

  /restore-cursor@4.0.0:
    resolution: {integrity: sha512-I9fPXU9geO9bHOt9pHHOhOkYerIMsmVaWB0rA2AI9ERh/+x/i7MV5HKBNrg+ljO5eoPVgCcnFuRjJ9uH6I/3eg==}
    engines: {node: ^12.20.0 || ^14.13.1 || >=16.0.0}
    dependencies:
      onetime: 5.1.2
      signal-exit: 3.0.7
    dev: false

  /retext-latin@4.0.0:
    resolution: {integrity: sha512-hv9woG7Fy0M9IlRQloq/N6atV82NxLGveq+3H2WOi79dtIYWN8OaxogDm77f8YnVXJL2VD3bbqowu5E3EMhBYA==}
    dependencies:
      '@types/nlcst': 2.0.3
      parse-latin: 7.0.0
      unified: 11.0.5
    dev: false

  /retext-smartypants@6.1.0:
    resolution: {integrity: sha512-LDPXg95346bqFZnDMHo0S7Rq5p64+B+N8Vz733+wPMDtwb9rCOs9LIdIEhrUOU+TAywX9St+ocQWJt8wrzivcQ==}
    dependencies:
      '@types/nlcst': 2.0.3
      nlcst-to-string: 4.0.0
      unist-util-visit: 5.0.0
    dev: false

  /retext-stringify@4.0.0:
    resolution: {integrity: sha512-rtfN/0o8kL1e+78+uxPTqu1Klt0yPzKuQ2BfWwwfgIUSayyzxpM1PJzkKt4V8803uB9qSy32MvI7Xep9khTpiA==}
    dependencies:
      '@types/nlcst': 2.0.3
      nlcst-to-string: 4.0.0
      unified: 11.0.5
    dev: false

  /retext@9.0.0:
    resolution: {integrity: sha512-sbMDcpHCNjvlheSgMfEcVrZko3cDzdbe1x/e7G66dFp0Ff7Mldvi2uv6JkJQzdRcvLYE8CA8Oe8siQx8ZOgTcA==}
    dependencies:
      '@types/nlcst': 2.0.3
      retext-latin: 4.0.0
      retext-stringify: 4.0.0
      unified: 11.0.5
    dev: false

  /reusify@1.0.4:
    resolution: {integrity: sha512-U9nH88a3fc/ekCF1l0/UP1IosiuIjyTh7hBvXVMHYgVcfGvt897Xguj2UOLDeI5BG2m7/uwyaLVT6fbtCwTyzw==}
    engines: {iojs: '>=1.0.0', node: '>=0.10.0'}

  /rimraf@3.0.2:
    resolution: {integrity: sha512-JZkJMZkAGFFPP2YqXZXPbMlMBgsxzE8ILs4lMIX/2o0L9UBw9O/Y3o6wFw/i9YLapcUJWwqbi3kdxIPdC62TIA==}
    deprecated: Rimraf versions prior to v4 are no longer supported
    hasBin: true
    dependencies:
      glob: 7.2.3
    dev: true

  /rollup@4.18.1:
    resolution: {integrity: sha512-Elx2UT8lzxxOXMpy5HWQGZqkrQOtrVDDa/bm9l10+U4rQnVzbL/LgZ4NOM1MPIDyHk69W4InuYDF5dzRh4Kw1A==}
    engines: {node: '>=18.0.0', npm: '>=8.0.0'}
    hasBin: true
    dependencies:
      '@types/estree': 1.0.5
    optionalDependencies:
      '@rollup/rollup-android-arm-eabi': 4.18.1
      '@rollup/rollup-android-arm64': 4.18.1
      '@rollup/rollup-darwin-arm64': 4.18.1
      '@rollup/rollup-darwin-x64': 4.18.1
      '@rollup/rollup-linux-arm-gnueabihf': 4.18.1
      '@rollup/rollup-linux-arm-musleabihf': 4.18.1
      '@rollup/rollup-linux-arm64-gnu': 4.18.1
      '@rollup/rollup-linux-arm64-musl': 4.18.1
      '@rollup/rollup-linux-powerpc64le-gnu': 4.18.1
      '@rollup/rollup-linux-riscv64-gnu': 4.18.1
      '@rollup/rollup-linux-s390x-gnu': 4.18.1
      '@rollup/rollup-linux-x64-gnu': 4.18.1
      '@rollup/rollup-linux-x64-musl': 4.18.1
      '@rollup/rollup-win32-arm64-msvc': 4.18.1
      '@rollup/rollup-win32-ia32-msvc': 4.18.1
      '@rollup/rollup-win32-x64-msvc': 4.18.1
      fsevents: 2.3.3

  /run-parallel@1.2.0:
    resolution: {integrity: sha512-5l4VyZR86LZ/lDxZTR6jqL8AFE2S0IFLMP26AbjsLVADxHdhB/c0GUsH+y39UfCi3dzz8OlQuPmnaJOMoDHQBA==}
    dependencies:
      queue-microtask: 1.2.3

  /rxjs@7.8.1:
    resolution: {integrity: sha512-AA3TVj+0A2iuIoQkWEK/tqFjBq2j+6PO6Y0zJcvzLAFhEFIO3HL0vls9hWLncZbAAbK0mar7oZ4V079I/qPMxg==}
    dependencies:
      tslib: 2.6.3
    dev: true

  /safe-buffer@5.2.1:
    resolution: {integrity: sha512-rp3So07KcdmmKbGvgaNxQSJr7bGVSVk5S9Eq1F+ppbRo70+YeaDxkw5Dd8NPN+GD6bjnYm2VuPuCXmpuYvmCXQ==}
    dev: false

  /sax@1.4.1:
    resolution: {integrity: sha512-+aWOz7yVScEGoKNd4PA10LZ8sk0A/z5+nXQG5giUO5rprX9jgYsTdov9qCchZiPIZezbZH+jRut8nPodFAX4Jg==}
    dev: false

  /scheduler@0.24.0-canary-47beb96cc-20240222:
    resolution: {integrity: sha512-XOdz4qChotCKsf0K0QKhtSAPZZDLHg46+ChTHTtkTx8LbcPe9UxnwPbbUDIcXbn66TF/yCipJC43ykytdob1LA==}
    dependencies:
      loose-envify: 1.4.0
    dev: false

  /section-matter@1.0.0:
    resolution: {integrity: sha512-vfD3pmTzGpufjScBh50YHKzEu2lxBWhVEHsNGoEXmCmn2hKGfeNLYMzCJpe8cD7gqX7TJluOVpBkAequ6dgMmA==}
    engines: {node: '>=4'}
    dependencies:
      extend-shallow: 2.0.1
      kind-of: 6.0.3
    dev: false

  /semver@6.3.1:
    resolution: {integrity: sha512-BR7VvDCVHO+q2xBEWskxS6DJE1qRnb7DxzUrogb71CWoSficBxYsiAGd+Kl0mmq/MprG9yArRkyrQxTO6XjMzA==}
    hasBin: true

  /semver@7.6.2:
    resolution: {integrity: sha512-FNAIBWCx9qcRhoHcgcJ0gvU7SN1lYU2ZXuSfl04bSC5OpvDHFyJCjdNHomPXxjQlCBU67YW64PzY7/VIEH7F2w==}
    engines: {node: '>=10'}
    hasBin: true

  /shadcn-ui@0.8.0(typescript@5.5.3):
    resolution: {integrity: sha512-avqRgjJ6PIQQXdfvoCAWQpyLTLk6oHhtU5DQKmLeYcgu1ZIsgMqA9MKWAkr0HpEdCAenCCZvFbvJ2C2m5ZXRiA==}
    hasBin: true
    dependencies:
      '@antfu/ni': 0.21.12
      '@babel/core': 7.24.7
      '@babel/parser': 7.24.7
      '@babel/plugin-transform-typescript': 7.24.7(@babel/core@7.24.7)
      chalk: 5.2.0
      commander: 10.0.1
      cosmiconfig: 8.3.6(typescript@5.5.3)
      diff: 5.2.0
      execa: 7.2.0
      fast-glob: 3.3.2
      fs-extra: 11.2.0
      https-proxy-agent: 6.2.1
      lodash.template: 4.5.0
      node-fetch: 3.3.2
      ora: 6.3.1
      prompts: 2.4.2
      recast: 0.23.9
      ts-morph: 18.0.0
      tsconfig-paths: 4.2.0
      zod: 3.23.8
    transitivePeerDependencies:
      - supports-color
      - typescript
    dev: false

  /sharp@0.32.6:
    resolution: {integrity: sha512-KyLTWwgcR9Oe4d9HwCwNM2l7+J0dUQwn/yf7S0EnTtb0eVS4RxO0eUSvxPtzT4F3SY+C4K6fqdv/DO27sJ/v/w==}
    engines: {node: '>=14.15.0'}
    requiresBuild: true
    dependencies:
      color: 4.2.3
      detect-libc: 2.0.3
      node-addon-api: 6.1.0
      prebuild-install: 7.1.2
      semver: 7.6.2
      simple-get: 4.0.1
      tar-fs: 3.0.6
      tunnel-agent: 0.6.0
    dev: false

  /sharp@0.33.4:
    resolution: {integrity: sha512-7i/dt5kGl7qR4gwPRD2biwD2/SvBn3O04J77XKFgL2OnZtQw+AG9wnuS/csmu80nPRHLYE9E41fyEiG8nhH6/Q==}
    engines: {libvips: '>=8.15.2', node: ^18.17.0 || ^20.3.0 || >=21.0.0}
    requiresBuild: true
    dependencies:
      color: 4.2.3
      detect-libc: 2.0.3
      semver: 7.6.2
    optionalDependencies:
      '@img/sharp-darwin-arm64': 0.33.4
      '@img/sharp-darwin-x64': 0.33.4
      '@img/sharp-libvips-darwin-arm64': 1.0.2
      '@img/sharp-libvips-darwin-x64': 1.0.2
      '@img/sharp-libvips-linux-arm': 1.0.2
      '@img/sharp-libvips-linux-arm64': 1.0.2
      '@img/sharp-libvips-linux-s390x': 1.0.2
      '@img/sharp-libvips-linux-x64': 1.0.2
      '@img/sharp-libvips-linuxmusl-arm64': 1.0.2
      '@img/sharp-libvips-linuxmusl-x64': 1.0.2
      '@img/sharp-linux-arm': 0.33.4
      '@img/sharp-linux-arm64': 0.33.4
      '@img/sharp-linux-s390x': 0.33.4
      '@img/sharp-linux-x64': 0.33.4
      '@img/sharp-linuxmusl-arm64': 0.33.4
      '@img/sharp-linuxmusl-x64': 0.33.4
      '@img/sharp-wasm32': 0.33.4
      '@img/sharp-win32-ia32': 0.33.4
      '@img/sharp-win32-x64': 0.33.4
    dev: false
    optional: true

  /shebang-command@2.0.0:
    resolution: {integrity: sha512-kHxr2zZpYtdmrN1qDjrrX/Z1rR1kG8Dx+gkpK1G4eXmvXswmcE1hTWBWYUzlraYw1/yZp6YuDY77YtvbN0dmDA==}
    engines: {node: '>=8'}
    dependencies:
      shebang-regex: 3.0.0

  /shebang-regex@3.0.0:
    resolution: {integrity: sha512-7++dFhtcx3353uBaq8DDR4NuxBetBzC7ZQOhmTQInHEd6bSrXdiEyzCvG07Z44UYdLShWUyXt5M/yhz8ekcb1A==}
    engines: {node: '>=8'}

  /shell-quote@1.8.1:
    resolution: {integrity: sha512-6j1W9l1iAs/4xYBI1SYOVZyFcCis9b4KCLQ8fgAGG07QvzaRLVVRQvAy85yNmmZSjYjg4MWh4gNvlPujU/5LpA==}
    dev: true

  /shiki@1.10.3:
    resolution: {integrity: sha512-eneCLncGuvPdTutJuLyUGS8QNPAVFO5Trvld2wgEq1e002mwctAhJKeMGWtWVXOIEzmlcLRqcgPSorR6AVzOmQ==}
    dependencies:
      '@shikijs/core': 1.10.3
      '@types/hast': 3.0.4
    dev: false

  /signal-exit@3.0.7:
    resolution: {integrity: sha512-wnD2ZE+l+SPC/uoS0vXeE9L1+0wuaMqKlfz9AMUo38JsyLSBWSFcHR1Rri62LZc12vLr1gb3jl7iwQhgwpAbGQ==}
    dev: false

  /signal-exit@4.1.0:
    resolution: {integrity: sha512-bzyZ1e88w9O1iNJbKnOlvYTrWPDl46O1bG0D3XInv+9tkPrxrN8jUUTiFlDkkmKWgn1M6CfIA13SuGqOa9Korw==}
    engines: {node: '>=14'}

  /simple-concat@1.0.1:
    resolution: {integrity: sha512-cSFtAPtRhljv69IK0hTVZQ+OfE9nePi/rtJmw5UjHeVyVroEqJXP1sFztKUy1qU+xvz3u/sfYJLa947b7nAN2Q==}
    dev: false

  /simple-get@4.0.1:
    resolution: {integrity: sha512-brv7p5WgH0jmQJr1ZDDfKDOSeWWg+OVypG99A/5vYGPqJ6pxiaHLy8nxtFjBA7oMa01ebA9gfh1uMCFqOuXxvA==}
    dependencies:
      decompress-response: 6.0.0
      once: 1.4.0
      simple-concat: 1.0.1
    dev: false

  /simple-swizzle@0.2.2:
    resolution: {integrity: sha512-JA//kQgZtbuY83m+xT+tXJkmJncGMTFT+C+g2h2R9uxkYIrE2yy9sgmcLhCnw57/WSD+Eh3J97FPEDFnbXnDUg==}
    dependencies:
      is-arrayish: 0.3.2
    dev: false

  /sisteransi@1.0.5:
    resolution: {integrity: sha512-bLGGlR1QxBcynn2d5YmDX4MGjlZvy2MRBDRNHLJ8VI6l6+9FUiyTFNJ0IveOSP0bcXgVDPRcfGqA0pjaqUpfVg==}
    dev: false

  /sitemap@7.1.2:
    resolution: {integrity: sha512-ARCqzHJ0p4gWt+j7NlU5eDlIO9+Rkr/JhPFZKKQ1l5GCus7rJH4UdrlVAh0xC/gDS/Qir2UMxqYNHtsKr2rpCw==}
    engines: {node: '>=12.0.0', npm: '>=5.6.0'}
    hasBin: true
    dependencies:
      '@types/node': 17.0.45
      '@types/sax': 1.2.7
      arg: 5.0.2
      sax: 1.4.1
    dev: false

  /slash@3.0.0:
    resolution: {integrity: sha512-g9Q1haeby36OSStwb4ntCGGGaKsaVSjQ68fBxoQcutl5fS1vuY18H3wSt3jFyFtrkx+Kz0V1G85A4MyAdDMi2Q==}
    engines: {node: '>=8'}
    dev: true

  /source-map-js@1.2.0:
    resolution: {integrity: sha512-itJW8lvSA0TXEphiRoawsCksnlf8SyvmFzIhltqAHluXd88pkCd+cXJVHTDwdCr0IzwptSm035IHQktUu1QUMg==}
    engines: {node: '>=0.10.0'}

  /source-map@0.6.1:
    resolution: {integrity: sha512-UjgapumWlbMhkBgzT7Ykc5YXUT46F0iKu8SGXq0bcwP5dz/h0Plj6enJqjz1Zbq2l5WaqYnrVbwWOWMyF3F47g==}
    engines: {node: '>=0.10.0'}
    dev: false

  /source-map@0.7.4:
    resolution: {integrity: sha512-l3BikUxvPOcn5E74dZiq5BGsTb5yEwhaTSzccU6t4sDOH8NWJCstKO5QT2CvtFoK6F0saL7p9xHAqHOlCPJygA==}
    engines: {node: '>= 8'}
    dev: false

  /space-separated-tokens@2.0.2:
    resolution: {integrity: sha512-PEGlAwrG8yXGXRjW32fGbg66JAlOAwbObuqVoJpv/mRgoWDQfgH1wDPvtzWyUSNAXBGSk8h755YDbbcEy3SH2Q==}
    dev: false

  /spawn-command@0.0.2:
    resolution: {integrity: sha512-zC8zGoGkmc8J9ndvml8Xksr1Amk9qBujgbF0JAIWO7kXr43w0h/0GJNM/Vustixu+YE8N/MTrQ7N31FvHUACxQ==}
    dev: true

  /sprintf-js@1.0.3:
    resolution: {integrity: sha512-D9cPgkvLlV3t3IzL0D0YLvGA9Ahk4PcvVwUbN0dSGr1aP0Nrt4AEnTUbuGvquEC0mA64Gqt1fzirlRs5ibXx8g==}
    dev: false

  /stdin-discarder@0.1.0:
    resolution: {integrity: sha512-xhV7w8S+bUwlPTb4bAOUQhv8/cSS5offJuX8GQGq32ONF0ZtDWKfkdomM3HMRA+LhX6um/FZ0COqlwsjD53LeQ==}
    engines: {node: ^12.20.0 || ^14.13.1 || >=16.0.0}
    dependencies:
      bl: 5.1.0
    dev: false

  /stdin-discarder@0.2.2:
    resolution: {integrity: sha512-UhDfHmA92YAlNnCfhmq0VeNL5bDbiZGg7sZ2IvPsXubGkiNa9EC+tUTsjBRsYUAz87btI6/1wf4XoVvQ3uRnmQ==}
    engines: {node: '>=18'}
    dev: false

  /stream-replace-string@2.0.0:
    resolution: {integrity: sha512-TlnjJ1C0QrmxRNrON00JvaFFlNh5TTG00APw23j74ET7gkQpTASi6/L2fuiav8pzK715HXtUeClpBTw2NPSn6w==}
    dev: false

  /streamx@2.18.0:
    resolution: {integrity: sha512-LLUC1TWdjVdn1weXGcSxyTR3T4+acB6tVGXT95y0nGbca4t4o/ng1wKAGTljm9VicuCVLvRlqFYXYy5GwgM7sQ==}
    dependencies:
      fast-fifo: 1.3.2
      queue-tick: 1.0.1
      text-decoder: 1.1.1
    optionalDependencies:
      bare-events: 2.4.2
    dev: false

  /string-width@4.2.3:
    resolution: {integrity: sha512-wKyQRQpjJ0sIp62ErSZdGsjMJWsap5oRNihHhu6G7JVO/9jIB6UyevL+tXuOqrng8j/cxKTWyWUwvSTriiZz/g==}
    engines: {node: '>=8'}
    dependencies:
      emoji-regex: 8.0.0
      is-fullwidth-code-point: 3.0.0
      strip-ansi: 6.0.1

  /string-width@5.1.2:
    resolution: {integrity: sha512-HnLOCR3vjcY8beoNLtcjZ5/nxn2afmME6lhrDrebokqMap+XbeW8n9TXpPDOqdGK5qcI3oT0GKTW6wC7EMiVqA==}
    engines: {node: '>=12'}
    dependencies:
      eastasianwidth: 0.2.0
      emoji-regex: 9.2.2
      strip-ansi: 7.1.0

  /string-width@7.2.0:
    resolution: {integrity: sha512-tsaTIkKW9b4N+AEj+SVA+WhJzV7/zMhcSu78mLKWSk7cXMOSHsBKFWUs0fWwq8QyK3MgJBQRX6Gbi4kYbdvGkQ==}
    engines: {node: '>=18'}
    dependencies:
      emoji-regex: 10.3.0
      get-east-asian-width: 1.2.0
      strip-ansi: 7.1.0
    dev: false

  /string_decoder@1.3.0:
    resolution: {integrity: sha512-hkRX8U1WjJFd8LsDJ2yQ/wWWxaopEsABU1XfkM8A+j0+85JAGppt16cr1Whg6KIbb4okU6Mql6BOj+uup/wKeA==}
    dependencies:
      safe-buffer: 5.2.1
    dev: false

  /stringify-entities@4.0.4:
    resolution: {integrity: sha512-IwfBptatlO+QCJUo19AqvrPNqlVMpW9YEL2LIVY+Rpv2qsjCGxaDLNRgeGsQWJhfItebuJhsGSLjaBbNSQ+ieg==}
    dependencies:
      character-entities-html4: 2.1.0
      character-entities-legacy: 3.0.0
    dev: false

  /strip-ansi@6.0.1:
    resolution: {integrity: sha512-Y38VPSHcqkFrCpFnQ9vuSXmquuv5oXOKpGeT6aGrr3o3Gc9AlVa6JBfUSOCnbxGGZF+/0ooI7KrPuUSztUdU5A==}
    engines: {node: '>=8'}
    dependencies:
      ansi-regex: 5.0.1

  /strip-ansi@7.1.0:
    resolution: {integrity: sha512-iq6eVVI64nQQTRYq2KtEg2d2uU7LElhTJwsH4YzIHZshxlgZms/wIc4VoDQTlG/IvVIrBKG06CrZnp0qv7hkcQ==}
    engines: {node: '>=12'}
    dependencies:
      ansi-regex: 6.0.1

  /strip-bom-string@1.0.0:
    resolution: {integrity: sha512-uCC2VHvQRYu+lMh4My/sFNmF2klFymLX1wHJeXnbEJERpV/ZsVuonzerjfrGpIGF7LBVa1O7i9kjiWvJiFck8g==}
    engines: {node: '>=0.10.0'}
    dev: false

  /strip-bom@3.0.0:
    resolution: {integrity: sha512-vavAMRXOgBVNF6nyEEmL3DBK19iRpDcoIwW+swQ+CbGiu7lju6t+JklA1MHweoWtadgt4ISVUsXLyDq34ddcwA==}
    engines: {node: '>=4'}
    dev: false

  /strip-final-newline@3.0.0:
    resolution: {integrity: sha512-dOESqjYr96iWYylGObzd39EuNTa5VJxyvVAEm5Jnh7KGo75V43Hk1odPQkNDyXNmUR6k+gEiDVXnjB8HJ3crXw==}
    engines: {node: '>=12'}
    dev: false

  /strip-json-comments@2.0.1:
    resolution: {integrity: sha512-4gB8na07fecVVkOI6Rs4e7T6NOTki5EmL7TUduTs6bu3EdnSycntVJ4re8kgZA+wx9IueI2Y11bfbgwtzuE0KQ==}
    engines: {node: '>=0.10.0'}
    dev: false

  /strip-json-comments@3.1.1:
    resolution: {integrity: sha512-6fPc+R4ihwqP6N/aIv2f1gMH8lOVtWQHoqC4yK6oSDVVocumAsfCqjkXnqiYMhmMwS/mEHLp7Vehlt3ql6lEig==}
    engines: {node: '>=8'}
    dev: true

  /style-to-object@0.4.4:
    resolution: {integrity: sha512-HYNoHZa2GorYNyqiCaBgsxvcJIn7OHq6inEga+E6Ke3m5JkoqpQbnFssk4jwe+K7AhGa2fcha4wSOf1Kn01dMg==}
    dependencies:
      inline-style-parser: 0.1.1
    dev: false

  /style-to-object@1.0.6:
    resolution: {integrity: sha512-khxq+Qm3xEyZfKd/y9L3oIWQimxuc4STrQKtQn8aSDRHb8mFgpukgX1hdzfrMEW6JCjyJ8p89x+IUMVnCBI1PA==}
    dependencies:
      inline-style-parser: 0.2.3
    dev: false

  /sucrase@3.35.0:
    resolution: {integrity: sha512-8EbVDiu9iN/nESwxeSxDKe0dunta1GOlHufmSSXxMD2z2/tMZpDMpvXQGsc+ajGo8y2uYUmixaSRUc/QPoQ0GA==}
    engines: {node: '>=16 || 14 >=14.17'}
    hasBin: true
    dependencies:
      '@jridgewell/gen-mapping': 0.3.5
      commander: 4.1.1
      glob: 10.4.5
      lines-and-columns: 1.2.4
      mz: 2.7.0
      pirates: 4.0.6
      ts-interface-checker: 0.1.13

  /supports-color@5.5.0:
    resolution: {integrity: sha512-QjVjwdXIt408MIiAqCX4oUKsgU2EqAGzs2Ppkm4aQYbjm+ZEWEcW4SfFNTr4uMNZma0ey4f5lgLrkB0aX0QMow==}
    engines: {node: '>=4'}
    dependencies:
      has-flag: 3.0.0

  /supports-color@7.2.0:
    resolution: {integrity: sha512-qpCAvRl9stuOHveKsn7HncJRvv501qIacKzQlO/+Lwxc9+0q2wLyv4Dfvt80/DPn2pqOBsJdDiogXGR9+OvwRw==}
    engines: {node: '>=8'}
    dependencies:
      has-flag: 4.0.0
    dev: true

  /supports-color@8.1.1:
    resolution: {integrity: sha512-MpUEN2OodtUzxvKQl72cUF7RQ5EiHsGvSsVG0ia9c5RbWGL2CI4C7EpPS8UTBIplnlzZiNuV56w+FuNxy3ty2Q==}
    engines: {node: '>=10'}
    dependencies:
      has-flag: 4.0.0
    dev: true

  /supports-color@9.4.0:
    resolution: {integrity: sha512-VL+lNrEoIXww1coLPOmiEmK/0sGigko5COxI09KzHc2VJXJsQ37UaQ+8quuxjDeA7+KnLGTWRyOXSLLR2Wb4jw==}
    engines: {node: '>=12'}
    dev: true

  /supports-preserve-symlinks-flag@1.0.0:
    resolution: {integrity: sha512-ot0WnXS9fgdkgIcePe6RHNk1WA8+muPa6cSjeR3V8K27q9BB1rTE3R1p7Hv0z1ZyAc8s6Vvv8DIyWf681MAt0w==}
    engines: {node: '>= 0.4'}

  /tailwind-merge@2.4.0:
    resolution: {integrity: sha512-49AwoOQNKdqKPd9CViyH5wJoSKsCDjUlzL8DxuGp3P1FsGY36NJDAa18jLZcaHAUUuTj+JB8IAo8zWgBNvBF7A==}
    dev: false

  /tailwindcss-animate@1.0.7(tailwindcss@3.4.4):
    resolution: {integrity: sha512-bl6mpH3T7I3UFxuvDEXLxy/VuFxBk5bbzplh7tXI68mwMokNYd1t9qPBHlnyTwfa4JGC4zP516I1hYYtQ/vspA==}
    peerDependencies:
      tailwindcss: '>=3.0.0 || insiders'
    dependencies:
      tailwindcss: 3.4.4
    dev: false

  /tailwindcss@3.4.4:
    resolution: {integrity: sha512-ZoyXOdJjISB7/BcLTR6SEsLgKtDStYyYZVLsUtWChO4Ps20CBad7lfJKVDiejocV4ME1hLmyY0WJE3hSDcmQ2A==}
    engines: {node: '>=14.0.0'}
    hasBin: true
    dependencies:
      '@alloc/quick-lru': 5.2.0
      arg: 5.0.2
      chokidar: 3.6.0
      didyoumean: 1.2.2
      dlv: 1.1.3
      fast-glob: 3.3.2
      glob-parent: 6.0.2
      is-glob: 4.0.3
      jiti: 1.21.6
      lilconfig: 2.1.0
      micromatch: 4.0.7
      normalize-path: 3.0.0
      object-hash: 3.0.0
      picocolors: 1.0.1
      postcss: 8.4.39
      postcss-import: 15.1.0(postcss@8.4.39)
      postcss-js: 4.0.1(postcss@8.4.39)
      postcss-load-config: 4.0.2(postcss@8.4.39)
      postcss-nested: 6.0.1(postcss@8.4.39)
      postcss-selector-parser: 6.1.0
      resolve: 1.22.8
      sucrase: 3.35.0
    transitivePeerDependencies:
      - ts-node

  /tailwindcss@3.4.6:
    resolution: {integrity: sha512-1uRHzPB+Vzu57ocybfZ4jh5Q3SdlH7XW23J5sQoM9LhE9eIOlzxer/3XPSsycvih3rboRsvt0QCmzSrqyOYUIA==}
    engines: {node: '>=14.0.0'}
    hasBin: true
    dependencies:
      '@alloc/quick-lru': 5.2.0
      arg: 5.0.2
      chokidar: 3.6.0
      didyoumean: 1.2.2
      dlv: 1.1.3
      fast-glob: 3.3.2
      glob-parent: 6.0.2
      is-glob: 4.0.3
      jiti: 1.21.6
      lilconfig: 2.1.0
      micromatch: 4.0.7
      normalize-path: 3.0.0
      object-hash: 3.0.0
      picocolors: 1.0.1
      postcss: 8.4.39
      postcss-import: 15.1.0(postcss@8.4.39)
      postcss-js: 4.0.1(postcss@8.4.39)
      postcss-load-config: 4.0.2(postcss@8.4.39)
      postcss-nested: 6.0.1(postcss@8.4.39)
      postcss-selector-parser: 6.1.0
      resolve: 1.22.8
      sucrase: 3.35.0
    transitivePeerDependencies:
      - ts-node
    dev: false

  /tar-fs@2.1.1:
    resolution: {integrity: sha512-V0r2Y9scmbDRLCNex/+hYzvp/zyYjvFbHPNgVTKfQvVrb6guiE/fxP+XblDNR011utopbkex2nM4dHNV6GDsng==}
    dependencies:
      chownr: 1.1.4
      mkdirp-classic: 0.5.3
      pump: 3.0.0
      tar-stream: 2.2.0
    dev: false

  /tar-fs@3.0.6:
    resolution: {integrity: sha512-iokBDQQkUyeXhgPYaZxmczGPhnhXZ0CmrqI+MOb/WFGS9DW5wnfrLgtjUJBvz50vQ3qfRwJ62QVoCFu8mPVu5w==}
    dependencies:
      pump: 3.0.0
      tar-stream: 3.1.7
    optionalDependencies:
      bare-fs: 2.3.1
      bare-path: 2.1.3
    dev: false

  /tar-stream@2.2.0:
    resolution: {integrity: sha512-ujeqbceABgwMZxEJnk2HDY2DlnUZ+9oEcb1KzTVfYHio0UE6dG71n60d8D2I4qNvleWrrXpmjpt7vZeF1LnMZQ==}
    engines: {node: '>=6'}
    dependencies:
      bl: 4.1.0
      end-of-stream: 1.4.4
      fs-constants: 1.0.0
      inherits: 2.0.4
      readable-stream: 3.6.2
    dev: false

  /tar-stream@3.1.7:
    resolution: {integrity: sha512-qJj60CXt7IU1Ffyc3NJMjh6EkuCFej46zUqJ4J7pqYlThyd9bO0XBTmcOIhSzZJVWfsLks0+nle/j538YAW9RQ==}
    dependencies:
      b4a: 1.6.6
      fast-fifo: 1.3.2
      streamx: 2.18.0
    dev: false

  /text-decoder@1.1.1:
    resolution: {integrity: sha512-8zll7REEv4GDD3x4/0pW+ppIxSNs7H1J10IKFZsuOMscumCdM2a+toDGLPA3T+1+fLBql4zbt5z83GEQGGV5VA==}
    dependencies:
      b4a: 1.6.6
    dev: false

  /text-table@0.2.0:
    resolution: {integrity: sha512-N+8UisAXDGk8PFXP4HAzVR9nbfmVJ3zYLAWiTIoqC5v5isinhr+r5uaO8+7r3BMfuNIufIsA7RdpVgacC2cSpw==}
    dev: true

  /thenify-all@1.6.0:
    resolution: {integrity: sha512-RNxQH/qI8/t3thXJDwcstUO4zeqo64+Uy/+sNVRBx4Xn2OX+OZ9oP+iJnNFqplFra2ZUVeKCSa2oVWi3T4uVmA==}
    engines: {node: '>=0.8'}
    dependencies:
      thenify: 3.3.1

  /thenify@3.3.1:
    resolution: {integrity: sha512-RVZSIV5IG10Hk3enotrhvz0T9em6cyHBLkH/YAZuKqd8hRkKhSfCGIcP2KUY0EPxndzANBmNllzWPwak+bheSw==}
    dependencies:
      any-promise: 1.3.0

  /tiny-invariant@1.3.3:
    resolution: {integrity: sha512-+FbBPE1o9QAYvviau/qC5SE3caw21q3xkvWKBtja5vgqOWIHHJ3ioaq1VPfn/Szqctz2bU/oYeKd9/z5BL+PVg==}
    dev: false

  /tiny-warning@1.0.3:
    resolution: {integrity: sha512-lBN9zLN/oAf68o3zNXYrdCt1kP8WsiGW8Oo2ka41b2IM5JL/S1CTyX1rW0mb/zSuJun0ZUrDxx4sqvYS2FWzPA==}
    dev: false

  /to-fast-properties@2.0.0:
    resolution: {integrity: sha512-/OaKK0xYrs3DmxRYqL/yDc+FxFUVYhDlXMhRmv3z915w2HF1tnN1omB354j8VUGO/hbRzyD6Y3sA7v7GS/ceog==}
    engines: {node: '>=4'}

  /to-regex-range@5.0.1:
    resolution: {integrity: sha512-65P7iz6X5yEr1cwcgvQxbbIw7Uk3gOy5dIdtZ4rDveLqhrdJP+Li/Hx6tyK0NEb+2GCyneCMJiGqrADCSNk8sQ==}
    engines: {node: '>=8.0'}
    dependencies:
      is-number: 7.0.0

  /tree-kill@1.2.2:
    resolution: {integrity: sha512-L0Orpi8qGpRG//Nd+H90vFB+3iHnue1zSSGmNOOCh1GLJ7rUKVwV2HvijphGQS2UmhUZewS9VgvxYIdgr+fG1A==}
    hasBin: true
    dev: true

  /trim-lines@3.0.1:
    resolution: {integrity: sha512-kRj8B+YHZCc9kQYdWfJB2/oUl9rA99qbowYYBtr4ui4mZyAQ2JpvVBd/6U2YloATfqBhBTSMhTpgBHtU0Mf3Rg==}
    dev: false

  /trough@2.2.0:
    resolution: {integrity: sha512-tmMpK00BjZiUyVyvrBK7knerNgmgvcV/KLVyuma/SC+TQN167GrMRciANTz09+k3zW8L8t60jWO1GpfkZdjTaw==}
    dev: false

  /ts-api-utils@1.3.0(typescript@5.5.3):
    resolution: {integrity: sha512-UQMIo7pb8WRomKR1/+MFVLTroIvDVtMX3K6OUir8ynLyzB8Jeriont2bTAtmNPa1ekAgN7YPDyf6V+ygrdU+eQ==}
    engines: {node: '>=16'}
    peerDependencies:
      typescript: '>=4.2.0'
    dependencies:
      typescript: 5.5.3
    dev: true

  /ts-interface-checker@0.1.13:
    resolution: {integrity: sha512-Y/arvbn+rrz3JCKl9C4kVNfTfSm2/mEp5FSz5EsZSANGPSlQrpRI5M4PKF+mJnE52jOO90PnPSc3Ur3bTQw0gA==}

  /ts-morph@18.0.0:
    resolution: {integrity: sha512-Kg5u0mk19PIIe4islUI/HWRvm9bC1lHejK4S0oh1zaZ77TMZAEmQC0sHQYiu2RgCQFZKXz1fMVi/7nOOeirznA==}
    dependencies:
      '@ts-morph/common': 0.19.0
      code-block-writer: 12.0.0
    dev: false

  /tsconfck@3.1.1(typescript@5.5.3):
    resolution: {integrity: sha512-00eoI6WY57SvZEVjm13stEVE90VkEdJAFGgpFLTsZbJyW/LwFQ7uQxJHWpZ2hzSWgCPKc9AnBnNP+0X7o3hAmQ==}
    engines: {node: ^18 || >=20}
    hasBin: true
    peerDependencies:
      typescript: ^5.0.0
    peerDependenciesMeta:
      typescript:
        optional: true
    dependencies:
      typescript: 5.5.3
    dev: false

  /tsconfig-paths@4.2.0:
    resolution: {integrity: sha512-NoZ4roiN7LnbKn9QqE1amc9DJfzvZXxF4xDavcOWt1BPkdx+m+0gJuPM+S0vCe7zTJMYUP0R8pO2XMr+Y8oLIg==}
    engines: {node: '>=6'}
    dependencies:
      json5: 2.2.3
      minimist: 1.2.8
      strip-bom: 3.0.0
    dev: false

  /tslib@2.6.3:
    resolution: {integrity: sha512-xNvxJEOUiWPGhUuUdQgAJPKOOJfGnIyKySOc09XkKsgdUV/3E2zvwZYdejjmRgPCgcym1juLH3226yA7sEFJKQ==}
    requiresBuild: true

  /tunnel-agent@0.6.0:
    resolution: {integrity: sha512-McnNiV1l8RYeY8tBgEpuodCC1mLUdbSN+CYBL7kJsJNInOP8UjDDEwdk6Mw60vdLLrr5NHKZhMAOSrR2NZuQ+w==}
    dependencies:
      safe-buffer: 5.2.1
    dev: false

  /type-check@0.4.0:
    resolution: {integrity: sha512-XleUoc9uwGXqjWwXaUTZAmzMcFZ5858QA2vvx1Ur5xIcixXIP+8LnFDgRplU30us6teqdlskFfu+ae4K79Ooew==}
    engines: {node: '>= 0.8.0'}
    dependencies:
      prelude-ls: 1.2.1
    dev: true

  /type-fest@0.20.2:
    resolution: {integrity: sha512-Ne+eE4r0/iWnpAxD852z3A+N0Bt5RN//NjJwRd2VFHEmrywxf5vsZlh4R6lixl6B+wz/8d+maTSAkN1FIkI3LQ==}
    engines: {node: '>=10'}
    dev: true

  /type-fest@2.19.0:
    resolution: {integrity: sha512-RAH822pAdBgcNMAfWnCBU3CFZcfZ/i1eZjwFU/dsLKumyuuP3niueg2UAukXYF0E2AAoc82ZSSf9J0WQBinzHA==}
    engines: {node: '>=12.20'}
    dev: false

  /typesafe-path@0.2.2:
    resolution: {integrity: sha512-OJabfkAg1WLZSqJAJ0Z6Sdt3utnbzr/jh+NAHoyWHJe8CMSy79Gm085094M9nvTPy22KzTVn5Zq5mbapCI/hPA==}
    dev: false

  /typescript-auto-import-cache@0.3.3:
    resolution: {integrity: sha512-ojEC7+Ci1ij9eE6hp8Jl9VUNnsEKzztktP5gtYNRMrTmfXVwA1PITYYAkpxCvvupdSYa/Re51B6KMcv1CTZEUA==}
    dependencies:
      semver: 7.6.2
    dev: false

  /typescript@5.5.3:
    resolution: {integrity: sha512-/hreyEujaB0w76zKo6717l3L0o/qEUtRgdvUBvlkhoWeOVMjMuHNHk0BRBzikzuGDqNmPQbg5ifMEqsHLiIUcQ==}
    engines: {node: '>=14.17'}
    hasBin: true

  /undici-types@5.26.5:
    resolution: {integrity: sha512-JlCMO+ehdEIKqlFxk6IfVoAUVmgz7cU7zD/h9XZ0qzeosSHmUJVOzSQvvYSYWXkFXC+IfLKSIffhv0sVZup6pA==}
    dev: false

  /undici@5.28.4:
    resolution: {integrity: sha512-72RFADWFqKmUb2hmmvNODKL3p9hcB6Gt2DOQMis1SEBaV6a4MH8soBvzg+95CYhCKPFedut2JY9bMfrDl9D23g==}
    engines: {node: '>=14.0'}
    dependencies:
      '@fastify/busboy': 2.1.1
    dev: true

  /unified@11.0.5:
    resolution: {integrity: sha512-xKvGhPWw3k84Qjh8bI3ZeJjqnyadK+GEFtazSfZv/rKeTkTjOJho6mFqh2SM96iIcZokxiOpg78GazTSg8+KHA==}
    dependencies:
      '@types/unist': 3.0.2
      bail: 2.0.2
      devlop: 1.1.0
      extend: 3.0.2
      is-plain-obj: 4.1.0
      trough: 2.2.0
      vfile: 6.0.1
    dev: false

  /unist-util-find-after@5.0.0:
    resolution: {integrity: sha512-amQa0Ep2m6hE2g72AugUItjbuM8X8cGQnFoHk0pGfrFeT9GZhzN5SW8nRsiGKK7Aif4CrACPENkA6P/Lw6fHGQ==}
    dependencies:
      '@types/unist': 3.0.2
      unist-util-is: 6.0.0
    dev: false

  /unist-util-is@6.0.0:
    resolution: {integrity: sha512-2qCTHimwdxLfz+YzdGfkqNlH0tLi9xjTnHddPmJwtIG9MGsdbutfTc4P+haPD7l7Cjxf/WZj+we5qfVPvvxfYw==}
    dependencies:
      '@types/unist': 3.0.2
    dev: false

  /unist-util-modify-children@4.0.0:
    resolution: {integrity: sha512-+tdN5fGNddvsQdIzUF3Xx82CU9sMM+fA0dLgR9vOmT0oPT2jH+P1nd5lSqfCfXAw+93NhcXNY2qqvTUtE4cQkw==}
    dependencies:
      '@types/unist': 3.0.2
      array-iterate: 2.0.1
    dev: false

  /unist-util-position-from-estree@2.0.0:
    resolution: {integrity: sha512-KaFVRjoqLyF6YXCbVLNad/eS4+OfPQQn2yOd7zF/h5T/CSL2v8NpN6a5TPvtbXthAGw5nG+PuTtq+DdIZr+cRQ==}
    dependencies:
      '@types/unist': 3.0.2
    dev: false

  /unist-util-position@5.0.0:
    resolution: {integrity: sha512-fucsC7HjXvkB5R3kTCO7kUjRdrS0BJt3M/FPxmHMBOm8JQi2BsHAHFsy27E0EolP8rp0NzXsJ+jNPyDWvOJZPA==}
    dependencies:
      '@types/unist': 3.0.2
    dev: false

  /unist-util-remove-position@5.0.0:
    resolution: {integrity: sha512-Hp5Kh3wLxv0PHj9m2yZhhLt58KzPtEYKQQ4yxfYFEO7EvHwzyDYnduhHnY1mDxoqr7VUwVuHXk9RXKIiYS1N8Q==}
    dependencies:
      '@types/unist': 3.0.2
      unist-util-visit: 5.0.0
    dev: false

  /unist-util-stringify-position@4.0.0:
    resolution: {integrity: sha512-0ASV06AAoKCDkS2+xw5RXJywruurpbC4JZSm7nr7MOt1ojAzvyyaO+UxZf18j8FCF6kmzCZKcAgN/yu2gm2XgQ==}
    dependencies:
      '@types/unist': 3.0.2
    dev: false

  /unist-util-visit-children@3.0.0:
    resolution: {integrity: sha512-RgmdTfSBOg04sdPcpTSD1jzoNBjt9a80/ZCzp5cI9n1qPzLZWF9YdvWGN2zmTumP1HWhXKdUWexjy/Wy/lJ7tA==}
    dependencies:
      '@types/unist': 3.0.2
    dev: false

  /unist-util-visit-parents@6.0.1:
    resolution: {integrity: sha512-L/PqWzfTP9lzzEa6CKs0k2nARxTdZduw3zyh8d2NVBnsyvHjSX4TWse388YrrQKbvI8w20fGjGlhgT96WwKykw==}
    dependencies:
      '@types/unist': 3.0.2
      unist-util-is: 6.0.0
    dev: false

  /unist-util-visit@5.0.0:
    resolution: {integrity: sha512-MR04uvD+07cwl/yhVuVWAtw+3GOR/knlL55Nd/wAdblk27GCVt3lqpTivy/tkJcZoNPzTwS1Y+KMojlLDhoTzg==}
    dependencies:
      '@types/unist': 3.0.2
      unist-util-is: 6.0.0
      unist-util-visit-parents: 6.0.1
    dev: false

  /universalify@2.0.1:
    resolution: {integrity: sha512-gptHNQghINnc/vTGIk0SOFGFNXw7JVrlRUtConJRlvaw6DuX0wO5Jeko9sWrMBhh+PsYAZ7oXAiOnf/UKogyiw==}
    engines: {node: '>= 10.0.0'}
    dev: false

  /unplugin@1.11.0:
    resolution: {integrity: sha512-3r7VWZ/webh0SGgJScpWl2/MRCZK5d3ZYFcNaeci/GQ7Teop7zf0Nl2pUuz7G21BwPd9pcUPOC5KmJ2L3WgC5g==}
    engines: {node: '>=14.0.0'}
    dependencies:
      acorn: 8.12.1
      chokidar: 3.6.0
      webpack-sources: 3.2.3
      webpack-virtual-modules: 0.6.2
    dev: true

  /update-browserslist-db@1.1.0(browserslist@4.23.2):
    resolution: {integrity: sha512-EdRAaAyk2cUE1wOf2DkEhzxqOQvFOoRJFNS6NeyJ01Gp2beMRpBAINjM2iDXE3KCuKhwnvHIQCJm6ThL2Z+HzQ==}
    hasBin: true
    peerDependencies:
      browserslist: '>= 4.21.0'
    dependencies:
      browserslist: 4.23.2
      escalade: 3.1.2
      picocolors: 1.0.1

  /uri-js@4.4.1:
    resolution: {integrity: sha512-7rKUyy33Q1yc98pQ1DAmLtwX109F7TIfWlW1Ydo8Wl1ii1SeHieeh0HHfPeL2fMXK6z0s8ecKs9frCuLJvndBg==}
    dependencies:
      punycode: 2.3.1
    dev: true

  /use-callback-ref@1.3.2(@types/react@18.3.3)(react@18.3.0-canary-47beb96cc-20240222):
    resolution: {integrity: sha512-elOQwe6Q8gqZgDA8mrh44qRTQqpIHDcZ3hXTLjBe1i4ph8XpNJnO+aQf3NaG+lriLopI4HMx9VjQLfPQ6vhnoA==}
    engines: {node: '>=10'}
    peerDependencies:
      '@types/react': ^16.8.0 || ^17.0.0 || ^18.0.0
      react: ^16.8.0 || ^17.0.0 || ^18.0.0
    peerDependenciesMeta:
      '@types/react':
        optional: true
    dependencies:
      '@types/react': 18.3.3
      react: 18.3.0-canary-47beb96cc-20240222
      tslib: 2.6.3
    dev: false

  /use-debounce@10.0.1(react@18.3.0-canary-47beb96cc-20240222):
    resolution: {integrity: sha512-0uUXjOfm44e6z4LZ/woZvkM8FwV1wiuoB6xnrrOmeAEjRDDzTLQNRFtYHvqUsJdrz1X37j0rVGIVp144GLHGKg==}
    engines: {node: '>= 16.0.0'}
    peerDependencies:
      react: '>=16.8.0'
    dependencies:
      react: 18.3.0-canary-47beb96cc-20240222
    dev: false

  /use-sidecar@1.1.2(@types/react@18.3.3)(react@18.3.0-canary-47beb96cc-20240222):
    resolution: {integrity: sha512-epTbsLuzZ7lPClpz2TyryBfztm7m+28DlEv2ZCQ3MDr5ssiwyOwGH/e5F9CkfWjJ1t4clvI58yF822/GUkjjhw==}
    engines: {node: '>=10'}
    peerDependencies:
      '@types/react': ^16.9.0 || ^17.0.0 || ^18.0.0
      react: ^16.8.0 || ^17.0.0 || ^18.0.0
    peerDependenciesMeta:
      '@types/react':
        optional: true
    dependencies:
      '@types/react': 18.3.3
      detect-node-es: 1.1.0
      react: 18.3.0-canary-47beb96cc-20240222
      tslib: 2.6.3
    dev: false

  /use-sync-external-store@1.2.2(react@18.3.0-canary-47beb96cc-20240222):
    resolution: {integrity: sha512-PElTlVMwpblvbNqQ82d2n6RjStvdSoNe9FG28kNfz3WiXilJm4DdNkEzRhCZuIDwY8U08WVihhGR5iRqAwfDiw==}
    peerDependencies:
      react: ^16.8.0 || ^17.0.0 || ^18.0.0
    dependencies:
      react: 18.3.0-canary-47beb96cc-20240222
    dev: false

  /util-deprecate@1.0.2:
    resolution: {integrity: sha512-EPD5q1uXyFxJpCrLnCc1nHnq3gOa6DZBocAIiI2TaSCA7VCJ1UJDMagCzIkXNsUYfD1daK//LTEQ8xiIbrHtcw==}

  /vfile-location@5.0.2:
    resolution: {integrity: sha512-NXPYyxyBSH7zB5U6+3uDdd6Nybz6o6/od9rk8bp9H8GR3L+cm/fC0uUTbqBmUTnMCUDslAGBOIKNfvvb+gGlDg==}
    dependencies:
      '@types/unist': 3.0.2
      vfile: 6.0.1
    dev: false

  /vfile-message@4.0.2:
    resolution: {integrity: sha512-jRDZ1IMLttGj41KcZvlrYAaI3CfqpLpfpf+Mfig13viT6NKvRzWZ+lXz0Y5D60w6uJIBAOGq9mSHf0gktF0duw==}
    dependencies:
      '@types/unist': 3.0.2
      unist-util-stringify-position: 4.0.0
    dev: false

  /vfile@6.0.1:
    resolution: {integrity: sha512-1bYqc7pt6NIADBJ98UiG0Bn/CHIVOoZ/IyEkqIruLg0mE1BKzkOXY2D6CSqQIcKqgadppE5lrxgWXJmXd7zZJw==}
    dependencies:
      '@types/unist': 3.0.2
      unist-util-stringify-position: 4.0.0
      vfile-message: 4.0.2
    dev: false

  /vfile@6.0.2:
    resolution: {integrity: sha512-zND7NlS8rJYb/sPqkb13ZvbbUoExdbi4w3SfRrMq6R3FvnLQmmfpajJNITuuYm6AZ5uao9vy4BAos3EXBPf2rg==}
    dependencies:
      '@types/unist': 3.0.2
      unist-util-stringify-position: 4.0.0
      vfile-message: 4.0.2
    dev: false

  /vite@5.3.3:
    resolution: {integrity: sha512-NPQdeCU0Dv2z5fu+ULotpuq5yfCS1BzKUIPhNbP3YBfAMGJXbt2nS+sbTFu+qchaqWTD+H3JK++nRwr6XIcp6A==}
    engines: {node: ^18.0.0 || >=20.0.0}
    hasBin: true
    peerDependencies:
      '@types/node': ^18.0.0 || >=20.0.0
      less: '*'
      lightningcss: ^1.21.0
      sass: '*'
      stylus: '*'
      sugarss: '*'
      terser: ^5.4.0
    peerDependenciesMeta:
      '@types/node':
        optional: true
      less:
        optional: true
      lightningcss:
        optional: true
      sass:
        optional: true
      stylus:
        optional: true
      sugarss:
        optional: true
      terser:
        optional: true
    dependencies:
      esbuild: 0.21.5
      postcss: 8.4.39
      rollup: 4.18.1
    optionalDependencies:
      fsevents: 2.3.3
    dev: true

  /vite@5.3.4:
    resolution: {integrity: sha512-Cw+7zL3ZG9/NZBB8C+8QbQZmR54GwqIz+WMI4b3JgdYJvX+ny9AjJXqkGQlDXSXRP9rP0B4tbciRMOVEKulVOA==}
    engines: {node: ^18.0.0 || >=20.0.0}
    hasBin: true
    peerDependencies:
      '@types/node': ^18.0.0 || >=20.0.0
      less: '*'
      lightningcss: ^1.21.0
      sass: '*'
      stylus: '*'
      sugarss: '*'
      terser: ^5.4.0
    peerDependenciesMeta:
      '@types/node':
        optional: true
      less:
        optional: true
      lightningcss:
        optional: true
      sass:
        optional: true
      stylus:
        optional: true
      sugarss:
        optional: true
      terser:
        optional: true
    dependencies:
      esbuild: 0.21.5
      postcss: 8.4.39
      rollup: 4.18.1
    optionalDependencies:
      fsevents: 2.3.3
    dev: false

  /vitefu@0.2.5(vite@5.3.4):
    resolution: {integrity: sha512-SgHtMLoqaeeGnd2evZ849ZbACbnwQCIwRH57t18FxcXoZop0uQu0uzlIhJBlF/eWVzuce0sHeqPcDo+evVcg8Q==}
    peerDependencies:
      vite: ^3.0.0 || ^4.0.0 || ^5.0.0
    peerDependenciesMeta:
      vite:
        optional: true
    dependencies:
      vite: 5.3.4
    dev: false

  /volar-service-css@0.0.59(@volar/language-service@2.4.0-alpha.17):
    resolution: {integrity: sha512-gLNjJnECbalPvQB7qeJjhkDN8sR5M3ItbVYjnyio61aHaWptIiXm/HfDahcQ2ApwmvWidkMWWegjGq5L0BENDA==}
    peerDependencies:
      '@volar/language-service': ~2.4.0-alpha.12
    peerDependenciesMeta:
      '@volar/language-service':
        optional: true
    dependencies:
      '@volar/language-service': 2.4.0-alpha.17
      vscode-css-languageservice: 6.3.0
      vscode-languageserver-textdocument: 1.0.11
      vscode-uri: 3.0.8
    dev: false

  /volar-service-emmet@0.0.59(@volar/language-service@2.4.0-alpha.17):
    resolution: {integrity: sha512-6EynHcuMwMBETpK29TbZvIMmvzdVG+Tkokk9VWfZeI+SwDptk2tgdhEqiXXvIkqYNgbuu73Itp66lpH76cAU+Q==}
    peerDependencies:
      '@volar/language-service': ~2.4.0-alpha.12
    peerDependenciesMeta:
      '@volar/language-service':
        optional: true
    dependencies:
      '@emmetio/css-parser': 0.4.0
      '@emmetio/html-matcher': 1.3.0
      '@volar/language-service': 2.4.0-alpha.17
      '@vscode/emmet-helper': 2.9.3
      vscode-uri: 3.0.8
    dev: false

  /volar-service-html@0.0.59(@volar/language-service@2.4.0-alpha.17):
    resolution: {integrity: sha512-hEXOsYpILDlITZxnqRLV9OepVWD63GZBsyjMxszwdzlxvGZjzbGcBBinJGGJRwFIV8djdJwnt91bkdg1V5tj6Q==}
    peerDependencies:
      '@volar/language-service': ~2.4.0-alpha.12
    peerDependenciesMeta:
      '@volar/language-service':
        optional: true
    dependencies:
      '@volar/language-service': 2.4.0-alpha.17
      vscode-html-languageservice: 5.3.0
      vscode-languageserver-textdocument: 1.0.11
      vscode-uri: 3.0.8
    dev: false

  /volar-service-prettier@0.0.59(@volar/language-service@2.4.0-alpha.17):
    resolution: {integrity: sha512-FmBR4lsgFRGR3V0LnxZZal0WqdOJjuLL6mQSj4p57M15APtQwuocG/FiF+ONGFnwRXMOIBDBTCARdth+TKgL3A==}
    peerDependencies:
      '@volar/language-service': ~2.4.0-alpha.12
      prettier: ^2.2 || ^3.0
    peerDependenciesMeta:
      '@volar/language-service':
        optional: true
      prettier:
        optional: true
    dependencies:
      '@volar/language-service': 2.4.0-alpha.17
      vscode-uri: 3.0.8
    dev: false

  /volar-service-typescript-twoslash-queries@0.0.59(@volar/language-service@2.4.0-alpha.17):
    resolution: {integrity: sha512-skm8e6yhCIkqLwJB6S9MqT5lO9LNFuMD3dYxKpmOZs1CKbXmCZZTmLfEaD5VkJae1xdleEDZFFTHl2O5HLjOGQ==}
    peerDependencies:
      '@volar/language-service': ~2.4.0-alpha.12
    peerDependenciesMeta:
      '@volar/language-service':
        optional: true
    dependencies:
      '@volar/language-service': 2.4.0-alpha.17
      vscode-uri: 3.0.8
    dev: false

  /volar-service-typescript@0.0.59(@volar/language-service@2.4.0-alpha.17):
    resolution: {integrity: sha512-VCOpfiu+lUo5lapWLB5L5vmQGtwzmNWn5MueV915eku7blpphmE+Z7hCNcL1NApn7AetXWhiblv8ZhmUx/dGIA==}
    peerDependencies:
      '@volar/language-service': ~2.4.0-alpha.12
    peerDependenciesMeta:
      '@volar/language-service':
        optional: true
    dependencies:
      '@volar/language-service': 2.4.0-alpha.17
      path-browserify: 1.0.1
      semver: 7.6.2
      typescript-auto-import-cache: 0.3.3
      vscode-languageserver-textdocument: 1.0.11
      vscode-nls: 5.2.0
      vscode-uri: 3.0.8
    dev: false

  /vscode-css-languageservice@6.3.0:
    resolution: {integrity: sha512-nU92imtkgzpCL0xikrIb8WvedV553F2BENzgz23wFuok/HLN5BeQmroMy26pUwFxV2eV8oNRmYCUv8iO7kSMhw==}
    dependencies:
      '@vscode/l10n': 0.0.18
      vscode-languageserver-textdocument: 1.0.11
      vscode-languageserver-types: 3.17.5
      vscode-uri: 3.0.8
    dev: false

  /vscode-html-languageservice@5.3.0:
    resolution: {integrity: sha512-C4Z3KsP5Ih+fjHpiBc5jxmvCl+4iEwvXegIrzu2F5pktbWvQaBT3YkVPk8N+QlSSMk8oCG6PKtZ/Sq2YHb5e8g==}
    dependencies:
      '@vscode/l10n': 0.0.18
      vscode-languageserver-textdocument: 1.0.11
      vscode-languageserver-types: 3.17.5
      vscode-uri: 3.0.8
    dev: false

  /vscode-jsonrpc@8.2.0:
    resolution: {integrity: sha512-C+r0eKJUIfiDIfwJhria30+TYWPtuHJXHtI7J0YlOmKAo7ogxP20T0zxB7HZQIFhIyvoBPwWskjxrvAtfjyZfA==}
    engines: {node: '>=14.0.0'}
    dev: false

  /vscode-languageserver-protocol@3.17.5:
    resolution: {integrity: sha512-mb1bvRJN8SVznADSGWM9u/b07H7Ecg0I3OgXDuLdn307rl/J3A9YD6/eYOssqhecL27hK1IPZAsaqh00i/Jljg==}
    dependencies:
      vscode-jsonrpc: 8.2.0
      vscode-languageserver-types: 3.17.5
    dev: false

  /vscode-languageserver-textdocument@1.0.11:
    resolution: {integrity: sha512-X+8T3GoiwTVlJbicx/sIAF+yuJAqz8VvwJyoMVhwEMoEKE/fkDmrqUgDMyBECcM2A2frVZIUj5HI/ErRXCfOeA==}
    dev: false

  /vscode-languageserver-types@3.17.5:
    resolution: {integrity: sha512-Ld1VelNuX9pdF39h2Hgaeb5hEZM2Z3jUrrMgWQAu82jMtZp7p3vJT3BzToKtZI7NgQssZje5o0zryOrhQvzQAg==}
    dev: false

  /vscode-languageserver@9.0.1:
    resolution: {integrity: sha512-woByF3PDpkHFUreUa7Hos7+pUWdeWMXRd26+ZX2A8cFx6v/JPTtd4/uN0/jB6XQHYaOlHbio03NTHCqrgG5n7g==}
    hasBin: true
    dependencies:
      vscode-languageserver-protocol: 3.17.5
    dev: false

  /vscode-nls@5.2.0:
    resolution: {integrity: sha512-RAaHx7B14ZU04EU31pT+rKz2/zSl7xMsfIZuo8pd+KZO6PXtQmpevpq3vxvWNcrGbdmhM/rr5Uw5Mz+NBfhVng==}
    dev: false

  /vscode-uri@2.1.2:
    resolution: {integrity: sha512-8TEXQxlldWAuIODdukIb+TR5s+9Ds40eSJrw+1iDDA9IFORPjMELarNQE3myz5XIkWWpdprmJjm1/SxMlWOC8A==}
    dev: false

  /vscode-uri@3.0.8:
    resolution: {integrity: sha512-AyFQ0EVmsOZOlAnxoFOGOq1SQDWAB7C6aqMGS23svWAllfOaxbuFvcT8D1i8z3Gyn8fraVeZNNmN6e9bxxXkKw==}
    dev: false

  /wcwidth@1.0.1:
    resolution: {integrity: sha512-XHPEwS0q6TaxcvG85+8EYkbiCux2XtWG2mkc47Ng2A77BQu9+DqIOJldST4HgPkuea7dvKSj5VgX3P1d4rW8Tg==}
    dependencies:
      defaults: 1.0.4
    dev: false

  /web-namespaces@2.0.1:
    resolution: {integrity: sha512-bKr1DkiNa2krS7qxNtdrtHAmzuYGFQLiQ13TsorsdT6ULTkPLKuu5+GsFpDlg6JFjUTwX2DyhMPG2be8uPrqsQ==}
    dev: false

  /web-streams-polyfill@3.3.3:
    resolution: {integrity: sha512-d2JWLCivmZYTSIoge9MsgFCZrt571BikcWGYkjC1khllbTeDlGqZ2D8vD8E/lJa8WGWbb7Plm8/XJYV7IJHZZw==}
    engines: {node: '>= 8'}
    dev: false

  /webpack-sources@3.2.3:
    resolution: {integrity: sha512-/DyMEOrDgLKKIG0fmvtz+4dUX/3Ghozwgm6iPp8KRhvn+eQf9+Q7GWxVNMk3+uCPWfdXYC4ExGBckIXdFEfH1w==}
    engines: {node: '>=10.13.0'}
    dev: true

  /webpack-virtual-modules@0.6.2:
    resolution: {integrity: sha512-66/V2i5hQanC51vBQKPH4aI8NMAcBW59FVBs+rC7eGHupMyfn34q7rZIE+ETlJ+XTevqfUhVVBgSUNSW2flEUQ==}
    dev: true

  /which-pm-runs@1.1.0:
    resolution: {integrity: sha512-n1brCuqClxfFfq/Rb0ICg9giSZqCS+pLtccdag6C2HyufBrh3fBOiy9nb6ggRMvWOVH5GrdJskj5iGTZNxd7SA==}
    engines: {node: '>=4'}
    dev: false

  /which-pm@3.0.0:
    resolution: {integrity: sha512-ysVYmw6+ZBhx3+ZkcPwRuJi38ZOTLJJ33PSHaitLxSKUMsh0LkKd0nC69zZCwt5D+AYUcMK2hhw4yWny20vSGg==}
    engines: {node: '>=18.12'}
    dependencies:
      load-yaml-file: 0.2.0
    dev: false

  /which@2.0.2:
    resolution: {integrity: sha512-BLI3Tl1TW3Pvl70l3yq3Y64i+awpwXqsGBYWkkqMtnbXgrMD+yj7rhW0kuEDxzJaYXGjEW5ogapKNMEKNMjibA==}
    engines: {node: '>= 8'}
    hasBin: true
    dependencies:
      isexe: 2.0.0

  /widest-line@4.0.1:
    resolution: {integrity: sha512-o0cyEG0e8GPzT4iGHphIOh0cJOV8fivsXxddQasHPHfoZf1ZexrfeA21w2NaEN1RHE+fXlfISmOE8R9N3u3Qig==}
    engines: {node: '>=12'}
    dependencies:
      string-width: 5.1.2
    dev: false

  /word-wrap@1.2.5:
    resolution: {integrity: sha512-BN22B5eaMMI9UMtjrGd5g5eCYPpCPDUy0FJXbYsaT5zYxjFOckS53SQDE3pWkVoWpHXVb3BrYcEN4Twa55B5cA==}
    engines: {node: '>=0.10.0'}
    dev: true

  /wrap-ansi@7.0.0:
    resolution: {integrity: sha512-YVGIj2kamLSTxw6NsZjoBxfSwsn0ycdesmc4p+Q21c5zPuZ1pl+NfxVdxPtdHvmNVOQ6XSYG4AUtyt/Fi7D16Q==}
    engines: {node: '>=10'}
    dependencies:
      ansi-styles: 4.3.0
      string-width: 4.2.3
      strip-ansi: 6.0.1

  /wrap-ansi@8.1.0:
    resolution: {integrity: sha512-si7QWI6zUMq56bESFvagtmzMdGOtoxfR+Sez11Mobfc7tm+VkUckk9bW2UeffTGVUbOksxmSw0AA2gs8g71NCQ==}
    engines: {node: '>=12'}
    dependencies:
      ansi-styles: 6.2.1
      string-width: 5.1.2
      strip-ansi: 7.1.0

  /wrappy@1.0.2:
    resolution: {integrity: sha512-l4Sp/DRseor9wL6EvV2+TuQn63dMkPjZ/sp9XkghTEbV9KlPS1xUsZ3u7/IQO4wxtcFB4bgpQPRcR3QCvezPcQ==}

  /y18n@5.0.8:
    resolution: {integrity: sha512-0pfFzegeDWJHJIAmTLRP2DwHjdF5s7jo9tuztdQxAhINCdvS+3nGINqPd00AphqJR/0LhANUS6/+7SCb98YOfA==}
    engines: {node: '>=10'}

  /yallist@3.1.1:
    resolution: {integrity: sha512-a4UGQaWPH59mOXUYnAG2ewncQS4i4F43Tv3JoAM+s2VDAmS9NsK8GpDMLrCHPksFT7h3K6TOoUNn2pb7RoXx4g==}

  /yaml@2.4.5:
    resolution: {integrity: sha512-aBx2bnqDzVOyNKfsysjA2ms5ZlnjSAW2eG3/L5G/CSujfjLJTJsEw1bGw8kCf04KodQWk1pxlGnZ56CRxiawmg==}
    engines: {node: '>= 14'}
    hasBin: true

  /yargs-parser@21.1.1:
    resolution: {integrity: sha512-tVpsJW7DdjecAiFpbIB1e3qxIQsE6NoPc5/eTdrbbIC4h0LVsWhnoa3g+m2HclBIujHzsxZ4VJVA+GUuc2/LBw==}
    engines: {node: '>=12'}

  /yargs@17.7.2:
    resolution: {integrity: sha512-7dSzzRQ++CKnNI/krKnYRV7JKKPUXMEh61soaHKg9mrWEhzFWhFnxPxGl+69cD1Ou63C13NUPCnmIcrvqCuM6w==}
    engines: {node: '>=12'}
    dependencies:
      cliui: 8.0.1
      escalade: 3.1.2
      get-caller-file: 2.0.5
      require-directory: 2.1.1
      string-width: 4.2.3
      y18n: 5.0.8
      yargs-parser: 21.1.1

  /yocto-queue@0.1.0:
    resolution: {integrity: sha512-rVksvsnNCdJ/ohGc6xgPwyN8eheCxsiLM8mxuE/t/mOVqJewPuO1miLpTHQiRgTKCLexL4MeAFVagts7HmNZ2Q==}
    engines: {node: '>=10'}
    dev: true

  /yocto-queue@1.1.1:
    resolution: {integrity: sha512-b4JR1PFR10y1mKjhHY9LaGo6tmrgjit7hxVIeAmyMw3jegXR4dhYqLaQF5zMXZxY7tLpMyJeLjr1C4rLmkVe8g==}
    engines: {node: '>=12.20'}
    dev: false

  /zod-to-json-schema@3.23.1(zod@3.23.8):
    resolution: {integrity: sha512-oT9INvydob1XV0v1d2IadrR74rLtDInLvDFfAa1CG0Pmg/vxATk7I2gSelfj271mbzeM4Da0uuDQE/Nkj3DWNw==}
    peerDependencies:
      zod: ^3.23.3
    dependencies:
      zod: 3.23.8
    dev: false

  /zod@3.23.8:
    resolution: {integrity: sha512-XBx9AXhXktjUqnepgTiE5flcKIYWi/rme0Eaj+5Y0lftuGBq+jyRu/md4WnuxqgP1ubdpNCsYEYPxrzVHD8d6g==}

  /zwitch@2.0.4:
    resolution: {integrity: sha512-bXE4cR/kVZhKZX/RjPEflHaKVhUVl85noU3v6b8apfQEc1x4A+zBxjZ4lN8LqGd6WZ3dl98pY4o717VFmoPp+A==}
    dev: false<|MERGE_RESOLUTION|>--- conflicted
+++ resolved
@@ -23,17 +23,6 @@
 
   docs:
     dependencies:
-<<<<<<< HEAD
-      '@mintlify/scraping':
-        specifier: ^3.0.134
-        version: 3.0.134(openapi-types@12.1.3)(react-dom@18.3.1)(react@18.3.1)
-      mintlify:
-        specifier: ^4.0.184
-        version: 4.0.184(openapi-types@12.1.3)(react-dom@18.3.1)(react@18.3.1)
-      sharp:
-        specifier: ^0.33.4
-        version: 0.33.4
-=======
       '@astrojs/check':
         specifier: ^0.8.2
         version: 0.8.2(typescript@5.5.3)
@@ -58,7 +47,6 @@
       typescript:
         specifier: ^5.5.3
         version: 5.5.3
->>>>>>> e3f6a387
 
   frontend:
     dependencies:

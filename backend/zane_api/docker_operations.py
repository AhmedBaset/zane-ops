import json
from typing import List, TypedDict

import docker
import docker.errors
import requests
from django.conf import settings
from docker.models.networks import Network
from docker.types import RestartPolicy, UpdateConfig, EndpointSpec
from rest_framework import status
from wrapt_timeout_decorator import timeout

from .models import (
    Project,
    Volume,
    DockerRegistryService,
    BaseService,
    PortConfiguration,
    URL,
    ArchivedProject,
    ArchivedDockerService,
    ArchivedURL,
    DockerDeployment,
)
from .utils import strip_slash_if_exists, DockerSwarmTask, DockerSwarmTaskState

docker_client: docker.DockerClient | None = None
DOCKER_HUB_REGISTRY_URL = "registry-1.docker.io/v2"
DEFAULT_TIMEOUT_FOR_DOCKER_EVENTS = 30  # seconds
MAX_SERVICE_RESTART_COUNT = 3


def get_docker_client():
    """
    Get docker client
    """
    global docker_client
    if docker_client is None:
        docker_client = docker.from_env()
    return docker_client


def get_network_resource_name(project_id: str) -> str:
    return f"net-{project_id}"


def get_resource_labels(project_id: str, **kwargs):
    return {"zane-managed": "true", "zane-project": project_id, **kwargs}


class DockerImageResultFromRegistry(TypedDict):
    name: str
    description: str
    is_official: bool
    is_automated: bool


class DockerImageResult(TypedDict):
    full_image: str
    description: str


def search_images_docker_hub(term: str) -> List[DockerImageResult]:
    """
    List all images in registry starting with a certain term.
    """
    client = get_docker_client()
    result: List[DockerImageResultFromRegistry] = client.images.search(
        term=term, limit=30
    )
    images_to_return: List[DockerImageResult] = []

    for image in result:
        api_image_result = {}
        if image["is_official"]:
            api_image_result["full_image"] = f'library/{image["name"]}:latest'
        else:
            api_image_result["full_image"] = f'{image["name"]}:latest'
        api_image_result["description"] = image["description"]
        images_to_return.append(api_image_result)
    return images_to_return


def login_to_docker_registry(
    username: str, password: str, registry_url: str = DOCKER_HUB_REGISTRY_URL
):
    client = get_docker_client()
    client.login(
        username=username, password=password, registry=registry_url, reauth=True
    )


class DockerAuthConfig(TypedDict):
    username: str
    password: str


def check_if_docker_image_exists(
    image: str, credentials: DockerAuthConfig = None
) -> bool:
    client = get_docker_client()
    try:
        client.images.get_registry_data(image, auth_config=credentials)
    except docker.errors.APIError:
        return False
    else:
        return True


def cleanup_docker_service_resources(archived_service: ArchivedDockerService):
    client = get_docker_client()
    service_name = get_docker_service_resource_name(
        archived_service.original_id,
        archived_service.project.original_id,
    )

    try:
        service = client.services.get(service_name)
    except docker.errors.NotFound:
        # we will assume the service has already been deleted
        pass
    else:
        service.remove()

        @timeout(
            DEFAULT_TIMEOUT_FOR_DOCKER_EVENTS,
            exception_message="Timeout encountered when waiting for service to be down",
        )
        def wait_for_service_to_be_down():
            nonlocal client
            for event in client.events(
                decode=True,
                filters={
                    "service": get_docker_service_resource_name(
                        service_id=archived_service.original_id,
                        project_id=archived_service.project.original_id,
                    )
                },
            ):
                print(dict(event=event))
                if event["Type"] == "container" and event["status"] == "destroy":
                    break

        wait_for_service_to_be_down()

    docker_volume_list = client.volumes.list(
        filters={
            "label": [
                f"{key}={value}"
                for key, value in get_resource_labels(
                    archived_service.project.original_id,
                    parent=archived_service.original_id,
                ).items()
            ]
        }
    )

    for volume in docker_volume_list:
        volume.remove(force=True)


def cleanup_project_resources(archived_project: ArchivedProject):
    """
    Cleanup all resources attached to a project after it has been archived, which means :
    - cleaning up volumes (and deleting them in the DB & docker)
    - cleaning up CRONS
    - cleaning up Workers
    - cleaning up services (and deleting the attached volumes)
    - cleaning up docker networks
    - ... (TODO)

    TODO : we will need to cleanup :
      - services
      - workers &
      - CRONs
      - volumes
    """
    client = get_docker_client()

    try:
        network_associated_to_project = client.networks.get(
            get_network_resource_name(archived_project.original_id)
        )
    except docker.errors.NotFound:
        # We will assume the network has been deleted before
        pass
    else:
        detach_network_from_proxy(network_associated_to_project)

        # Wait for service to finish updating before deleting the network
        @timeout(
            DEFAULT_TIMEOUT_FOR_DOCKER_EVENTS,
            exception_message="Timeout encountered when waiting for service to be updated",
        )
        def wait_for_service_to_update():
            nonlocal client
            for event in client.events(
                decode=True, filters={"service": settings.CADDY_PROXY_SERVICE}
            ):
                print(dict(event=event))
                if (
                    event["Type"] == "service"
                    and event.get("Action") == "update"
                    and event.get("Actor", {})
                    .get("Attributes", {})
                    .get("updatestate.new")
                    == "completed"
                ):
                    break

        wait_for_service_to_update()
        network_associated_to_project.remove()


def create_project_resources(project: Project):
    client = get_docker_client()
    network = client.networks.create(
        name=get_network_resource_name(project.id),
        scope="swarm",
        driver="overlay",
        labels=get_resource_labels(project.id),
        attachable=True,
    )
    attach_network_to_proxy(network)


def attach_network_to_proxy(network: Network):
    client = get_docker_client()
    service = client.services.get(settings.CADDY_PROXY_SERVICE)
    service_spec = service.attrs["Spec"]
    current_networks = service_spec.get("TaskTemplate", {}).get("Networks", [])
    network_ids = set(net["Target"] for net in current_networks)
    network_ids.add(network.id)
    service.update(networks=list(network_ids))


def detach_network_from_proxy(network: Network):
    client = get_docker_client()
    service = client.services.get(settings.CADDY_PROXY_SERVICE)
    service_spec = service.attrs["Spec"]
    current_networks = service_spec.get("TaskTemplate", {}).get("Networks", [])
    network_ids = set(net["Target"] for net in current_networks)
    if network.id in network_ids:
        network_ids.remove(network.id)
        service.update(networks=list(network_ids))


def check_if_port_is_available_on_host(port: int) -> bool:
    client = get_docker_client()
    try:
        client.containers.run(
            image="nginx:alpine",
            ports={"80/tcp": ("0.0.0.0", port)},
            command="echo hello world",
            remove=True,
        )
    except docker.errors.APIError:
        return False
    else:
        return True


def get_volume_resource_name(volume: Volume):
    ts_to_full_number = str(volume.created_at.timestamp()).replace(".", "")
    return f"vol-{volume.id}-{ts_to_full_number}"


def create_docker_volume(volume: Volume, service: BaseService):
    client = get_docker_client()

    client.volumes.create(
        name=get_volume_resource_name(volume),
        driver="local",
        labels=get_resource_labels(service.project.id, parent=service.id),
    )


def remove_docker_volume(volume: Volume):
    client = get_docker_client()
    try:
        docker_volume = client.volumes.get(get_volume_resource_name(volume))
    except docker.errors.NotFound:
        # We will assume the volume has been deleted before
        pass
    else:
        docker_volume.remove(force=True)


def get_docker_volume_size(volume: Volume) -> int:
    client = get_docker_client()
    docker_volume_name = get_volume_resource_name(volume)

    result: bytes = client.containers.run(
        image="alpine",
        command="du -sb /data",
        volumes={docker_volume_name: {"bind": "/data", "mode": "ro"}},
        remove=True,
    )
    size_string, _ = result.decode(encoding="utf-8").split("\t")
    return int(size_string)


def get_docker_service_resource_name(service_id: str, project_id: str):
    return f"srv-docker-{project_id}-{service_id}"


def create_service_from_docker_registry(deployment: DockerDeployment):
    service = deployment.service
    client = get_docker_client()
    auth_config: DockerAuthConfig | None = None
    if (
        service.docker_credentials_username is not None
        and service.docker_credentials_password is not None
    ):
        auth_config = {
            "username": service.docker_credentials_username,
            "password": service.docker_credentials_password,
        }
    client.images.pull(
        repository=service.image_repository,
        tag=deployment.image_tag,
        auth_config=auth_config,
    )

    exposed_ports: dict[int, int] = {}
    endpoint_spec: EndpointSpec | None = None

    # We don't expose HTTP ports with docker because they will be handled by caddy directly
    http_ports = [80, 443]
    for port in service.ports.all():
        if port.host not in http_ports and port.host is not None:
            exposed_ports[port.host] = port.forwarded

    if len(exposed_ports) > 0:
        endpoint_spec = EndpointSpec(ports=exposed_ports)

    mounts: list[str] = []
    docker_volume_list = client.volumes.list(
        filters={
            "label": [
                f"{key}={value}"
                for key, value in get_resource_labels(
                    service.project.id, parent=service.id
                ).items()
            ]
        }
    )
    for docker_volume, volume in zip(docker_volume_list, service.volumes.all()):
        mounts.append(f"{docker_volume.name}:{volume.containerPath}:rw")

    envs: list[str] = [f"{env.key}={env.value}" for env in service.env_variables.all()]

<<<<<<< HEAD
    # We disable blue-green updates for services with volumes so that we don't
=======
    # We disable zero-downtime deployments for services with volumes so that we don't
>>>>>>> affd3f88
    # get data corruption when two live containers want to write into the volume
    update_order = "start-first" if len(service.volumes.all()) == 0 else "stop-first"

    client.services.create(
        image=f"{service.image_repository}:{deployment.image_tag}",
        name=get_docker_service_resource_name(
            service_id=service.id,
            project_id=service.project.id,
        ),
        mounts=mounts,
        endpoint_spec=endpoint_spec,
        env=envs,
        labels=get_resource_labels(service.project.id, deployment_hash=deployment.hash),
        command=service.command,
        networks=[get_network_resource_name(service.project.id)],
        restart_policy=RestartPolicy(
            condition="on-failure",
            max_attempts=MAX_SERVICE_RESTART_COUNT,
            delay=5,
        ),
        update_config=UpdateConfig(
            parallelism=1,
            delay=5,
            monitor=10,
            order=update_order,
            failure_action="rollback",
        ),
    )


def sort_proxy_routes(routes: list[dict[str, list[dict[str, list[str]]]]]):
    """
    This function implement the same ordering as caddy to pass to the caddy proxy API
    reference: https://caddyserver.com/docs/caddyfile/directives#sorting-algorithm
    This code is adapated from caddy source code : https://github.com/caddyserver/caddy/blob/ddb1d2c2b11b860f1e91b43d830d283d1e1363b2/caddyconfig/httpcaddyfile/directives.go#L495-L513
    """

    def path_specificity(route: dict[str, list[dict[str, list[str]]]]):
        path = route["match"][0]["path"][0]
        # Removing trailing '*' for comparison and determining the "real" length
        normalized_path = path.rstrip("*")
        path_length = len(normalized_path)

        # Using a tuple for comparison: first by the normalized length (longest first),
        # then by whether the original path ends with '*' (no wildcard is more specific),
        # and finally by the original path length in case of identical paths except for the wildcard
        return -path_length, path.endswith("*"), -len(path)

    # Sort the paths based on the specified criteria
    sorted_paths = sorted(routes, key=path_specificity)
    return sorted_paths


def get_caddy_request_for_domain(domain: str):
    return {
        "@id": domain,
        "match": [{"host": [domain]}],
        "handle": [
            {
                "handler": "subroute",
                "routes": [],
            }
        ],
        "terminal": True,
    }


def get_caddy_id_for_url(url: URL | ArchivedURL):
    normalized_path = strip_slash_if_exists(
        url.base_path, strip_end=True, strip_start=True
    ).replace("/", "-")

    if len(normalized_path) == 0:
        normalized_path = "*"

    return f"{url.domain}-{normalized_path}"


def get_caddy_request_for_url(
    url: URL, service: DockerRegistryService, http_port: PortConfiguration
):
    service_name = get_docker_service_resource_name(
        service_id=service.id,
        project_id=service.project.id,
    )

    proxy_handlers = []

    if url.strip_prefix:
        proxy_handlers.append(
            {
                "handler": "rewrite",
                "strip_path_prefix": strip_slash_if_exists(
                    url.base_path, strip_end=True, strip_start=False
                ),
            }
        )

    proxy_handlers.append(
        {
            "flush_interval": -1,
            "handler": "reverse_proxy",
            "upstreams": [{"dial": f"{service_name}:{http_port.forwarded}"}],
        }
    )
    return {
        "@id": get_caddy_id_for_url(url),
        "handle": [
            {
                "handler": "subroute",
                "routes": [{"handle": proxy_handlers}],
            }
        ],
        "match": [
            {
                "path": [
                    f"{strip_slash_if_exists(url.base_path, strip_end=True, strip_start=False)}/*"
                ],
            }
        ],
    }


def expose_docker_service_to_http(service: DockerRegistryService) -> None:
    http_port: PortConfiguration = service.ports.filter(host__isnull=True).first()
    if http_port is None:
        raise Exception(
            f"Cannot expose service `{service.slug}` without a HTTP port exposed."
        )

    for url in service.urls.all():
        response = requests.get(f"{settings.CADDY_PROXY_ADMIN_HOST}/id/{url.domain}")

        # if the domain doesn't exist we create the config for the domain
        if response.status_code == status.HTTP_404_NOT_FOUND:
            requests.post(
                f"{settings.CADDY_PROXY_ADMIN_HOST}/config/apps/http/servers/zane/routes",
                headers={"content-type": "application/json"},
                json=get_caddy_request_for_domain(url.domain),
            )

        # add logger if not exists
        response = requests.get(
            f"{settings.CADDY_PROXY_ADMIN_HOST}/id/zane-server/logs/logger_names/{url.domain}",
            headers={"content-type": "application/json", "accept": "application/json"},
        )
        if response.json() is None:
            requests.post(
                f"{settings.CADDY_PROXY_ADMIN_HOST}/id/zane-server/logs/logger_names/{url.domain}",
                data=json.dumps(""),
                headers={
                    "content-type": "application/json",
                    "accept": "application/json",
                },
            )

        # now we create the config for the URL
        response = requests.get(
            f"{settings.CADDY_PROXY_ADMIN_HOST}/id/{get_caddy_id_for_url(url)}"
        )
        if response.status_code == status.HTTP_404_NOT_FOUND:
            response = requests.get(
                f"{settings.CADDY_PROXY_ADMIN_HOST}/id/{url.domain}/handle/0/routes"
            )
            routes = response.json()
            routes.append(get_caddy_request_for_url(url, service, http_port))
            routes = sort_proxy_routes(routes)
            print(routes)

            requests.patch(
                f"{settings.CADDY_PROXY_ADMIN_HOST}/id/{url.domain}/handle/0/routes",
                headers={"content-type": "application/json"},
                json=routes,
            )


def unexpose_docker_service_from_http(service: ArchivedDockerService) -> None:
    for url in service.urls.all():
        # get all the routes of the domain
        response = requests.get(
            f"{settings.CADDY_PROXY_ADMIN_HOST}/id/{url.domain}/handle/0/routes"
        )

        if response.status_code != 404:
            current_routes: list[dict[str, dict]] = response.json()
            routes = list(
                filter(
                    lambda route: route.get("@id") != get_caddy_id_for_url(url),
                    current_routes,
                )
            )

            # delete the domain and logger config when there are no routes for the domain anymore
            if len(routes) == 0:
                requests.delete(f"{settings.CADDY_PROXY_ADMIN_HOST}/id/{url.domain}")
                requests.delete(
                    f"{settings.CADDY_PROXY_ADMIN_HOST}/id/zane-server/logs/logger_names/{url.domain}",
                    headers={
                        "content-type": "application/json",
                        "accept": "application/json",
                    },
                )
            else:
                # in the other case, we just delete the caddy config
                requests.delete(
                    f"{settings.CADDY_PROXY_ADMIN_HOST}/id/{get_caddy_id_for_url(url)}"
                )


def update_docker_service_deployment_status(deployment: DockerDeployment):
    client = get_docker_client()
    try:
        swarm_service = client.services.get(
            get_docker_service_resource_name(
                deployment.service.id, deployment.service.project.id
            )
        )
        task_list = swarm_service.tasks(
            filters={"label": f"deployment_hash={deployment.hash}"}
        )
    except docker.errors.NotFound:
        # We get will hit this error when the service has been deleted in the meantime
        return
    else:
        if len(task_list) == 0:
            # the swarm task has not been created yet, we can't update the state of the deployment with this
            return

        most_recent_swarm_task = DockerSwarmTask.from_dict(
            max(
                task_list,
                key=lambda task: task["Version"]["Index"],
            )
        )

        starting_status = deployment.DeploymentStatus.STARTING
        # We set the status to restarting, because we get more than one task for this service when we restart it
        if len(task_list) > 1:
            starting_status = deployment.DeploymentStatus.RESTARTING

        state_matrix = {
            DockerSwarmTaskState.NEW: starting_status,
            DockerSwarmTaskState.PENDING: starting_status,
            DockerSwarmTaskState.ASSIGNED: starting_status,
            DockerSwarmTaskState.ACCEPTED: starting_status,
            DockerSwarmTaskState.READY: starting_status,
            DockerSwarmTaskState.PREPARING: starting_status,
            DockerSwarmTaskState.STARTING: starting_status,
            DockerSwarmTaskState.RUNNING: deployment.DeploymentStatus.HEALTHY,
            DockerSwarmTaskState.COMPLETE: deployment.DeploymentStatus.OFFLINE,
            DockerSwarmTaskState.FAILED: deployment.DeploymentStatus.UNHEALTHY,
            DockerSwarmTaskState.SHUTDOWN: deployment.DeploymentStatus.OFFLINE,
            DockerSwarmTaskState.REJECTED: deployment.DeploymentStatus.UNHEALTHY,
            DockerSwarmTaskState.ORPHANED: deployment.DeploymentStatus.UNHEALTHY,
            DockerSwarmTaskState.REMOVE: deployment.DeploymentStatus.OFFLINE,
        }

        exited_without_error = 0
        deployment.deployment_status = state_matrix[most_recent_swarm_task.Status.State]
        deployment.deployment_status_reason = (
            most_recent_swarm_task.Status.Err
            if most_recent_swarm_task.Status.Err is not None
            else most_recent_swarm_task.Status.Message
        )

        if most_recent_swarm_task.Status.State == DockerSwarmTaskState.SHUTDOWN:
            status_code = most_recent_swarm_task.Status.ContainerStatus.ExitCode
            if (
                status_code is not None and status_code != exited_without_error
            ) or most_recent_swarm_task.Status.Err is not None:
                deployment.deployment_status = deployment.DeploymentStatus.UNHEALTHY

        deployment.save()
        # TODO (#67) : send system logs when the state changes<|MERGE_RESOLUTION|>--- conflicted
+++ resolved
@@ -350,11 +350,7 @@
 
     envs: list[str] = [f"{env.key}={env.value}" for env in service.env_variables.all()]
 
-<<<<<<< HEAD
-    # We disable blue-green updates for services with volumes so that we don't
-=======
     # We disable zero-downtime deployments for services with volumes so that we don't
->>>>>>> affd3f88
     # get data corruption when two live containers want to write into the volume
     update_order = "start-first" if len(service.volumes.all()) == 0 else "stop-first"
 

from django.urls import re_path

from . import views

app_name = "zane_api"

urlpatterns = [
    re_path(r"^auth/me/?$", views.AuthedView.as_view(), name="auth.me"),
    re_path(r"^auth/logout/?$", views.AuthLogoutView.as_view(), name="auth.logout"),
    re_path(r"^csrf/?$", views.CSRFCookieView.as_view(), name="csrf"),
    re_path(r"^auth/login/?$", views.LoginView.as_view(), name="auth.login"),
    re_path(r"^projects/?$", views.ProjectsListView.as_view(), name="projects.list"),
<<<<<<< HEAD
    re_path(r"^projects/(?P<slug>[a-z0-9]+(?:-[a-z0-9]+)*)/$", views.ProjectDetailsView.as_view(),
            name="projects.details"),
    re_path(r"^domain/root/?$", views.GetRootDomainView.as_view(), name="domain.root"),
=======
    re_path(
        r"^projects/(?P<slug>[a-z0-9]+(?:-[a-z0-9]+)*)/$",
        views.ProjectDetailsView.as_view(),
        name="projects.details",
    ),
    re_path(
        r"^docker/image-search/?$",
        views.DockerImageSearchView.as_view(),
        name="docker.image_search",
    ),
    re_path(r"^docker/login/?$", views.DockerLoginView.as_view(), name="docker.login"),
>>>>>>> f4356ecc
]<|MERGE_RESOLUTION|>--- conflicted
+++ resolved
@@ -10,11 +10,6 @@
     re_path(r"^csrf/?$", views.CSRFCookieView.as_view(), name="csrf"),
     re_path(r"^auth/login/?$", views.LoginView.as_view(), name="auth.login"),
     re_path(r"^projects/?$", views.ProjectsListView.as_view(), name="projects.list"),
-<<<<<<< HEAD
-    re_path(r"^projects/(?P<slug>[a-z0-9]+(?:-[a-z0-9]+)*)/$", views.ProjectDetailsView.as_view(),
-            name="projects.details"),
-    re_path(r"^domain/root/?$", views.GetRootDomainView.as_view(), name="domain.root"),
-=======
     re_path(
         r"^projects/(?P<slug>[a-z0-9]+(?:-[a-z0-9]+)*)/$",
         views.ProjectDetailsView.as_view(),
@@ -26,5 +21,5 @@
         name="docker.image_search",
     ),
     re_path(r"^docker/login/?$", views.DockerLoginView.as_view(), name="docker.login"),
->>>>>>> f4356ecc
+    re_path(r"^domain/root/?$", views.GetRootDomainView.as_view(), name="domain.root"),
 ]
from datetime import datetime
from typing import Any
from unittest.mock import patch

from django.contrib.auth.models import User
from django.core.cache import cache
from django.test import TestCase, override_settings
from django.urls import reverse
from docker import DockerClient
from rest_framework import status
from rest_framework.test import APIClient

from .models import Project


@override_settings(
    CACHES={
        "default": {
            "BACKEND": "django.core.cache.backends.locmem.LocMemCache",
        }
    },
)
class APITestCase(TestCase):
    client = APIClient(enforce_csrf_checks=True)

    def tearDown(self):
        cache.clear()


class AuthAPITestCase(APITestCase):
    def setUp(self):
        User.objects.create_user(username="Fredkiss3", password="password")

    def loginUser(self):
        self.client.login(username="Fredkiss3", password="password")
        return User.objects.get(username="Fredkiss3")


class AuthLoginViewTests(AuthAPITestCase):
    def test_sucessful_login(self):
        response = self.client.post(
            reverse("zane_api:auth.login"),
            data={"username": "Fredkiss3", "password": "password"},
        )
        self.assertEqual(status.HTTP_201_CREATED, response.status_code)
        self.assertIsNotNone(
            response.cookies.get("sessionid"),
        )

    def test_unsucessful_login(self):
        response = self.client.post(
            reverse("zane_api:auth.login"),
            data={"username": "user", "password": "bad_password"},
        )
        self.assertEqual(status.HTTP_401_UNAUTHORIZED, response.status_code)
        self.assertIsNotNone(response.json().get("errors", None))

    def test_bad_request(self):
        response = self.client.post(
            reverse("zane_api:auth.login"),
            data={},
        )
        self.assertEqual(status.HTTP_422_UNPROCESSABLE_ENTITY, response.status_code)
        errors = response.json().get("errors", None)

        self.assertIsNotNone(errors)
        self.assertIn("username", errors)
        self.assertIn("password", errors)

    def test_login_ratelimit(self):
        for _ in range(6):
            response = self.client.post(
                reverse("zane_api:auth.login"),
                data={},
            )
        self.assertEqual(status.HTTP_429_TOO_MANY_REQUESTS, response.status_code)
        self.assertIsNotNone(response.json().get("errors", None))


class AuthMeViewTests(AuthAPITestCase):
    def test_authed(self):
        self.loginUser()
        response = self.client.get(reverse("zane_api:auth.me"))
        self.assertEqual(status.HTTP_200_OK, response.status_code)
        self.assertIsNotNone(response.json().get("user", None))
        user = response.json().get("user")
        self.assertEqual("Fredkiss3", user["username"])

    def test_unauthed(self):
        response = self.client.get(reverse("zane_api:auth.me"))
        self.assertEqual(status.HTTP_403_FORBIDDEN, response.status_code)


class AuthLogoutViewTests(AuthAPITestCase):
    def test_sucessful_logout(self):
        self.loginUser()
        response = self.client.delete(reverse("zane_api:auth.logout"))
        self.assertEqual(status.HTTP_204_NO_CONTENT, response.status_code)
        self.assertIsNotNone(
            response.cookies.get("sessionid"),
        )

    def test_unsucessful_logout(self):
        response = self.client.delete(reverse("zane_api:auth.logout"))
        self.assertEqual(status.HTTP_403_FORBIDDEN, response.status_code)


class CSRFViewTests(APITestCase):
    def test_sucessful(self):
        response = self.client.get(reverse("zane_api:csrf"))
        self.assertEqual(status.HTTP_200_OK, response.status_code)
        self.assertIsNotNone(
            response.cookies.get("csrftoken"),
        )


class ProjectListViewTests(AuthAPITestCase):
    def test_list_projects(self):
        owner = self.loginUser()
        Project.objects.bulk_create(
            [
                Project(owner=owner, name="Github Clone", slug="gh-clone"),
                Project(owner=owner, name="Thullo", slug="thullo"),
            ]
        )

        response = self.client.get(reverse("zane_api:projects.list"))
        self.assertEqual(status.HTTP_200_OK, response.status_code)
        project_list = response.json().get("projects", None)
        self.assertIsNotNone(project_list)

        assert type(project_list) is list
        assert len(project_list) == 2

    def test_default_no_include_archived(self):
        owner = self.loginUser()

        Project.objects.bulk_create(
            [
                Project(owner=owner, name="Thullo", slug="thullo", archived=True),
                Project(owner=owner, name="Github Clone", slug="gh-clone"),
            ]
        )
        response = self.client.get(reverse("zane_api:projects.list"))
        self.assertEqual(status.HTTP_200_OK, response.status_code)
        project_list = response.json().get("projects", None)
        self.assertEqual(1, len(project_list))

        found_archived_projects = list(
            filter(lambda p: p["archived"] == True, project_list)
        )
        self.assertEqual(0, len(found_archived_projects))

    def test_include_archived(self):
        owner = self.loginUser()

        Project.objects.bulk_create(
            [
                Project(owner=owner, name="Thullo", slug="thullo", archived=True),
                Project(owner=owner, name="Github Clone", slug="gh-clone"),
            ]
        )
        response = self.client.get(
            reverse("zane_api:projects.list"),
            QUERY_STRING="include_archived=true",
        )
        self.assertEqual(status.HTTP_200_OK, response.status_code)
        project_list = response.json().get("projects", None)
        self.assertEqual(1, len(project_list))

        found_archived_projects = list(
            filter(lambda p: p["archived"] == True, project_list)
        )
        self.assertNotEqual(0, len(found_archived_projects))

    def test_query_filter_projects_is_using_name_and_slug(self):
        owner = self.loginUser()

        Project.objects.bulk_create(
            [
                Project(owner=owner, name="Thullo", slug="thullo"),
                Project(owner=owner, name="Kiss Hub", slug="gh-clone"),
                Project(owner=owner, name="Camly", slug="kisscam"),
            ]
        )
        response = self.client.get(
            reverse("zane_api:projects.list"),
            QUERY_STRING="query=kiss",
        )
        self.assertEqual(status.HTTP_200_OK, response.status_code)
        project_list = response.json().get("projects", None)

        self.assertEqual(2, len(project_list))

    def test_sorting_projects_by_name(self):
        owner = self.loginUser()

        Project.objects.bulk_create(
            [
                Project(owner=owner, name="Thullo", slug="thullo", archived=True),
                Project(owner=owner, name="Github Clone", slug="gh-clone"),
            ]
        )
        response = self.client.get(
            reverse("zane_api:projects.list"),
            QUERY_STRING="sort=name_asc",
        )
        self.assertEqual(status.HTTP_200_OK, response.status_code)
        project_list = response.json().get("projects", None)
        self.assertEqual("gh-clone", project_list[0]["slug"])

    def test_sorting_projects_by_updated_at(self):
        owner = self.loginUser()

        Project.objects.bulk_create(
            [
                Project(
                    owner=owner,
                    name="Thullo",
                    slug="thullo",
                    archived=True,
                    updated_at=datetime(year=2022, month=2, day=5),
                ),
                Project(
                    owner=owner,
                    name="Github Clone",
                    slug="gh-clone",
                    updated_at=datetime(year=2024, month=1, day=2),
                ),
            ]
        )
        response = self.client.get(
            reverse("zane_api:projects.list"),
            QUERY_STRING="sort=updated_at_desc",
        )
        self.assertEqual(status.HTTP_200_OK, response.status_code)
        project_list = response.json().get("projects", None)
        self.assertEqual("gh-clone", project_list[0]["slug"])

    def test_unauthed(self):
        response = self.client.get(reverse("zane_api:projects.list"))
        self.assertEqual(status.HTTP_403_FORBIDDEN, response.status_code)


class ProjectCreateViewTests(AuthAPITestCase):
    def test_sucessfully_create_project(self):
        self.loginUser()
        response = self.client.post(
            reverse("zane_api:projects.list"),
            data={
                "name": "Zane Ops",
            },
        )
        self.assertEqual(status.HTTP_201_CREATED, response.status_code)
        self.assertEqual(1, Project.objects.count())
        self.assertEqual("zane-ops", Project.objects.first().slug)

    def test_bad_request(self):
        self.loginUser()
        response = self.client.post(reverse("zane_api:projects.list"), data={})
        self.assertEqual(status.HTTP_422_UNPROCESSABLE_ENTITY, response.status_code)
        self.assertEqual(0, Project.objects.count())

    def test_unique_name(self):
        owner = self.loginUser()
        Project.objects.create(name="Zane Ops", slug="zane-ops", owner=owner)
        response = self.client.post(
            reverse("zane_api:projects.list"), data={"name": "Zane Ops"}
        )
        self.assertEqual(status.HTTP_409_CONFLICT, response.status_code)
        self.assertEqual(1, Project.objects.count())
        self.assertIsNotNone(response.json().get("errors", None))


class ProjectUpdateViewTests(AuthAPITestCase):
    def test_sucessfully_update_project_name(self):
        owner = self.loginUser()
        Project.objects.bulk_create(
            [
                Project(name="GH Clone", slug="gh-clone", owner=owner),
                Project(name="Zane Ops", slug="zane-ops", owner=owner),
            ]
        )
        response = self.client.patch(
            reverse("zane_api:projects.details", kwargs={"slug": "gh-clone"}),
            format="json",
            data={
                "name": "KissHub",
            },
            content_type="application/json",
        )
        self.assertEqual(status.HTTP_200_OK, response.status_code)
        updated_project = Project.objects.get(slug="gh-clone")
        self.assertIsNotNone(updated_project)
        self.assertEqual("KissHub", updated_project.name)

    def test_bad_request(self):
        owner = self.loginUser()
        Project.objects.bulk_create(
            [
                Project(name="GH Clone", slug="gh-clone", owner=owner),
                Project(name="Zane Ops", slug="zane-ops", owner=owner),
            ]
        )
        response = self.client.patch(
            reverse("zane_api:projects.details", kwargs={"slug": "zane-ops"}),
            data={},
            content_type="application/json",
        )
        self.assertEqual(status.HTTP_422_UNPROCESSABLE_ENTITY, response.status_code)

    def test_non_existent(self):
        self.loginUser()
        response = self.client.patch(
            reverse("zane_api:projects.details", kwargs={"slug": "zane-ops"}),
            data={"name": "ZenOps"},
            content_type="application/json",
        )
        self.assertEqual(status.HTTP_404_NOT_FOUND, response.status_code)


class ProjectGetViewTests(AuthAPITestCase):
    def test_sucessfully_get_project(self):
        owner = self.loginUser()
        Project.objects.create(name="GH Clone", slug="gh-clone", owner=owner),
        response = self.client.get(
            reverse("zane_api:projects.details", kwargs={"slug": "gh-clone"})
        )
        self.assertEqual(status.HTTP_200_OK, response.status_code)
        self.assertIsNotNone(response.json().get("project", None))

    def test_non_existent(self):
        self.loginUser()
        response = self.client.get(
            reverse("zane_api:projects.details", kwargs={"slug": "zane-ops"})
        )
        self.assertEqual(status.HTTP_404_NOT_FOUND, response.status_code)


class ProjectArchiveViewTests(AuthAPITestCase):
    def test_sucessfully_archive_project(self):
        owner = self.loginUser()
        Project.objects.create(name="GH Clone", slug="gh-clone", owner=owner),
        response = self.client.delete(
            reverse("zane_api:projects.details", kwargs={"slug": "gh-clone"})
        )
        self.assertEqual(status.HTTP_204_NO_CONTENT, response.status_code)

        updated_project = Project.objects.get(slug="gh-clone")
        self.assertIsNotNone(updated_project)
        self.assertEqual(True, updated_project.archived)

    def test_non_existent(self):
        self.loginUser()
<<<<<<< HEAD
        response = self.client.delete(reverse("zane_api:projects.details", kwargs={"slug": "zane-ops"}))
=======
        response = self.client.delete(
            reverse("zane_api:projects.details", kwargs={"slug": "zane-ops"})
        )
>>>>>>> d431f9a9
        self.assertEqual(status.HTTP_404_NOT_FOUND, response.status_code)


class DockerViewTests(AuthAPITestCase):
    def setUp(self):
        super().setUp()
        self.loginUser()

<<<<<<< HEAD
    @patch('zane_api.views.docker.DockerService')
=======
    @patch("zane_api.views.docker.DockerService")
>>>>>>> d431f9a9
    def test_search_docker_images(self, mock_docker_client: Any):
        # Mock the response of the Docker SDK
        mock_response = [
            {
<<<<<<< HEAD
                'name': 'caddy',
                'is_official': True,
                'is_automated': True,
                "description":
                    'Caddy 2 is a powerful, enterprise-ready, open source web server with automatic HTTPS written in Go'
            },
            {
                'description': 'caddy webserver optimized for usage within the SIWECOS project',
                'is_automated': False,
                'is_official': False,
                'name': 'siwecos/caddy',
                'star_count': 0
            }
        ]
        mock_docker_client.search_registry.return_value = mock_response
        response = self.client.get(reverse('zane_api:docker.image_search'), QUERY_STRING="q=caddy")
        self.assertEqual(status.HTTP_200_OK, response.status_code)

        # Verify that the Docker SDK was called with the correct query
        mock_docker_client.search_registry.assert_called_once_with(term='caddy')

        self.assertIsNotNone(response.json().get('images'))
        images = response.json().get('images')
        self.assertEqual(images[0]['full_image'], 'library/caddy:latest')
        self.assertEqual(images[1]['full_image'], 'siwecos/caddy:latest')

    @patch('zane_api.views.docker.DockerService')
    def test_search_query_empty(self, mock_docker_client: Any):
        response = self.client.get(reverse('zane_api:docker.image_search'))
        self.assertEqual(status.HTTP_422_UNPROCESSABLE_ENTITY, response.status_code)
        mock_docker_client.search_registry.assert_not_called()

    @patch('zane_api.views.docker.DockerService')
    def test_success_validate_credentials(self, mock_docker_client: Any):
        mock_docker_client.login.return_value = True
        response = self.client.post(reverse('zane_api:docker.login'), data={
            'username': 'user',
            'password': 'password',
        })
=======
                "name": "caddy",
                "is_official": True,
                "is_automated": True,
                "description": "Caddy 2 is a powerful, enterprise-ready, open source web server with automatic HTTPS written in Go",
            },
            {
                "description": "caddy webserver optimized for usage within the SIWECOS project",
                "is_automated": False,
                "is_official": False,
                "name": "siwecos/caddy",
                "star_count": 0,
            },
        ]
        mock_docker_client.search_registry.return_value = mock_response
        response = self.client.get(
            reverse("zane_api:docker.image_search"), QUERY_STRING="q=caddy"
        )
        self.assertEqual(status.HTTP_200_OK, response.status_code)

        # Verify that the Docker SDK was called with the correct query
        mock_docker_client.search_registry.assert_called_once_with(term="caddy")

        self.assertIsNotNone(response.json().get("images"))
        images = response.json().get("images")
        self.assertEqual(images[0]["full_image"], "library/caddy:latest")
        self.assertEqual(images[1]["full_image"], "siwecos/caddy:latest")

    @patch("zane_api.views.docker.DockerService")
    def test_search_query_empty(self, mock_docker_client: Any):
        response = self.client.get(reverse("zane_api:docker.image_search"))
        self.assertEqual(status.HTTP_422_UNPROCESSABLE_ENTITY, response.status_code)
        mock_docker_client.search_registry.assert_not_called()

    @patch("zane_api.views.docker.DockerService")
    def test_success_validate_credentials(self, mock_docker_client: Any):
        mock_docker_client.login.return_value = True
        response = self.client.post(
            reverse("zane_api:docker.login"),
            data={
                "username": "user",
                "password": "password",
            },
        )
>>>>>>> d431f9a9

        self.assertEqual(status.HTTP_200_OK, response.status_code)

        # Verify that the Docker SDK was called with the correct query
<<<<<<< HEAD
        mock_docker_client.login.assert_called_once_with(username='user', password='password')

    @patch('zane_api.views.docker.DockerService')
    def test_bad_credentials(self, mock_docker_client: Any):
        mock_docker_client.login.return_value = False
        response = self.client.post(reverse('zane_api:docker.login'), data={
            'username': 'user',
            'password': 'password',
        })
=======
        mock_docker_client.login.assert_called_once_with(
            username="user", password="password"
        )

    @patch("zane_api.views.docker.DockerService")
    def test_bad_credentials(self, mock_docker_client: Any):
        mock_docker_client.login.return_value = False
        response = self.client.post(
            reverse("zane_api:docker.login"),
            data={
                "username": "user",
                "password": "password",
            },
        )
>>>>>>> d431f9a9

        self.assertEqual(status.HTTP_401_UNAUTHORIZED, response.status_code)

        # Verify that the Docker SDK was called with the correct query
<<<<<<< HEAD
        mock_docker_client.login.assert_called_once_with(username='user', password='password')

    @patch('zane_api.views.docker.DockerService')
    def test_bad_request_for_credentials(self, mock_docker_client: Any):
        response = self.client.post(reverse('zane_api:docker.login'), data={
            'password': 'password',
        })
=======
        mock_docker_client.login.assert_called_once_with(
            username="user", password="password"
        )

    @patch("zane_api.views.docker.DockerService")
    def test_bad_request_for_credentials(self, mock_docker_client: Any):
        response = self.client.post(
            reverse("zane_api:docker.login"),
            data={
                "password": "password",
            },
        )
>>>>>>> d431f9a9

        self.assertEqual(status.HTTP_422_UNPROCESSABLE_ENTITY, response.status_code)

        # Verify that the Docker SDK was called with the correct query
        mock_docker_client.login.assert_not_called()


<<<<<<< HEAD
class FakeDockerService:
    @classmethod
    def check_if_port_is_available(cls, port: int) -> bool:
        return port != 80


class DockerPortMappingViewTests(AuthAPITestCase):
    @patch('zane_api.views.docker.DockerService', wraps=FakeDockerService)
    def test_successfull(self, _: Any):
        self.loginUser()
        response = self.client.post(reverse('zane_api:docker.check_port_mapping'), data={
            'port': 8080,
        })
        self.assertEqual(status.HTTP_200_OK, response.status_code)
        self.assertEqual(response.json().get("available"), True)

    @patch('zane_api.views.docker.DockerService', wraps=FakeDockerService)
    def test_unavailable_port(self, _: Any):
        self.loginUser()
        response = self.client.post(reverse('zane_api:docker.check_port_mapping'), data={
            'port': 80,
        })
        self.assertEqual(status.HTTP_400_BAD_REQUEST, response.status_code)
        self.assertEqual(response.json().get("available"), False)
=======
class GetRootDomainViewTests(AuthAPITestCase):
    def test_sucessful(self):
        self.loginUser()
        response = self.client.get(reverse("zane_api:domain.root"))
        self.assertEqual(status.HTTP_200_OK, response.status_code)
        self.assertEqual(response.json().get("domain"), "zane.local")
>>>>>>> d431f9a9
<|MERGE_RESOLUTION|>--- conflicted
+++ resolved
@@ -352,13 +352,9 @@
 
     def test_non_existent(self):
         self.loginUser()
-<<<<<<< HEAD
-        response = self.client.delete(reverse("zane_api:projects.details", kwargs={"slug": "zane-ops"}))
-=======
         response = self.client.delete(
             reverse("zane_api:projects.details", kwargs={"slug": "zane-ops"})
         )
->>>>>>> d431f9a9
         self.assertEqual(status.HTTP_404_NOT_FOUND, response.status_code)
 
 
@@ -367,56 +363,11 @@
         super().setUp()
         self.loginUser()
 
-<<<<<<< HEAD
-    @patch('zane_api.views.docker.DockerService')
-=======
     @patch("zane_api.views.docker.DockerService")
->>>>>>> d431f9a9
     def test_search_docker_images(self, mock_docker_client: Any):
         # Mock the response of the Docker SDK
         mock_response = [
             {
-<<<<<<< HEAD
-                'name': 'caddy',
-                'is_official': True,
-                'is_automated': True,
-                "description":
-                    'Caddy 2 is a powerful, enterprise-ready, open source web server with automatic HTTPS written in Go'
-            },
-            {
-                'description': 'caddy webserver optimized for usage within the SIWECOS project',
-                'is_automated': False,
-                'is_official': False,
-                'name': 'siwecos/caddy',
-                'star_count': 0
-            }
-        ]
-        mock_docker_client.search_registry.return_value = mock_response
-        response = self.client.get(reverse('zane_api:docker.image_search'), QUERY_STRING="q=caddy")
-        self.assertEqual(status.HTTP_200_OK, response.status_code)
-
-        # Verify that the Docker SDK was called with the correct query
-        mock_docker_client.search_registry.assert_called_once_with(term='caddy')
-
-        self.assertIsNotNone(response.json().get('images'))
-        images = response.json().get('images')
-        self.assertEqual(images[0]['full_image'], 'library/caddy:latest')
-        self.assertEqual(images[1]['full_image'], 'siwecos/caddy:latest')
-
-    @patch('zane_api.views.docker.DockerService')
-    def test_search_query_empty(self, mock_docker_client: Any):
-        response = self.client.get(reverse('zane_api:docker.image_search'))
-        self.assertEqual(status.HTTP_422_UNPROCESSABLE_ENTITY, response.status_code)
-        mock_docker_client.search_registry.assert_not_called()
-
-    @patch('zane_api.views.docker.DockerService')
-    def test_success_validate_credentials(self, mock_docker_client: Any):
-        mock_docker_client.login.return_value = True
-        response = self.client.post(reverse('zane_api:docker.login'), data={
-            'username': 'user',
-            'password': 'password',
-        })
-=======
                 "name": "caddy",
                 "is_official": True,
                 "is_automated": True,
@@ -460,22 +411,10 @@
                 "password": "password",
             },
         )
->>>>>>> d431f9a9
 
         self.assertEqual(status.HTTP_200_OK, response.status_code)
 
         # Verify that the Docker SDK was called with the correct query
-<<<<<<< HEAD
-        mock_docker_client.login.assert_called_once_with(username='user', password='password')
-
-    @patch('zane_api.views.docker.DockerService')
-    def test_bad_credentials(self, mock_docker_client: Any):
-        mock_docker_client.login.return_value = False
-        response = self.client.post(reverse('zane_api:docker.login'), data={
-            'username': 'user',
-            'password': 'password',
-        })
-=======
         mock_docker_client.login.assert_called_once_with(
             username="user", password="password"
         )
@@ -490,20 +429,10 @@
                 "password": "password",
             },
         )
->>>>>>> d431f9a9
 
         self.assertEqual(status.HTTP_401_UNAUTHORIZED, response.status_code)
 
         # Verify that the Docker SDK was called with the correct query
-<<<<<<< HEAD
-        mock_docker_client.login.assert_called_once_with(username='user', password='password')
-
-    @patch('zane_api.views.docker.DockerService')
-    def test_bad_request_for_credentials(self, mock_docker_client: Any):
-        response = self.client.post(reverse('zane_api:docker.login'), data={
-            'password': 'password',
-        })
-=======
         mock_docker_client.login.assert_called_once_with(
             username="user", password="password"
         )
@@ -516,7 +445,6 @@
                 "password": "password",
             },
         )
->>>>>>> d431f9a9
 
         self.assertEqual(status.HTTP_422_UNPROCESSABLE_ENTITY, response.status_code)
 
@@ -524,7 +452,6 @@
         mock_docker_client.login.assert_not_called()
 
 
-<<<<<<< HEAD
 class FakeDockerService:
     @classmethod
     def check_if_port_is_available(cls, port: int) -> bool:
@@ -532,28 +459,26 @@
 
 
 class DockerPortMappingViewTests(AuthAPITestCase):
-    @patch('zane_api.views.docker.DockerService', wraps=FakeDockerService)
+    @patch("zane_api.views.docker.DockerService", wraps=FakeDockerService)
     def test_successfull(self, _: Any):
         self.loginUser()
-        response = self.client.post(reverse('zane_api:docker.check_port_mapping'), data={
-            'port': 8080,
-        })
+        response = self.client.post(
+            reverse("zane_api:docker.check_port_mapping"),
+            data={
+                "port": 8080,
+            },
+        )
         self.assertEqual(status.HTTP_200_OK, response.status_code)
         self.assertEqual(response.json().get("available"), True)
 
-    @patch('zane_api.views.docker.DockerService', wraps=FakeDockerService)
+    @patch("zane_api.views.docker.DockerService", wraps=FakeDockerService)
     def test_unavailable_port(self, _: Any):
         self.loginUser()
-        response = self.client.post(reverse('zane_api:docker.check_port_mapping'), data={
-            'port': 80,
-        })
+        response = self.client.post(
+            reverse("zane_api:docker.check_port_mapping"),
+            data={
+                "port": 80,
+            },
+        )
         self.assertEqual(status.HTTP_400_BAD_REQUEST, response.status_code)
-        self.assertEqual(response.json().get("available"), False)
-=======
-class GetRootDomainViewTests(AuthAPITestCase):
-    def test_sucessful(self):
-        self.loginUser()
-        response = self.client.get(reverse("zane_api:domain.root"))
-        self.assertEqual(status.HTTP_200_OK, response.status_code)
-        self.assertEqual(response.json().get("domain"), "zane.local")
->>>>>>> d431f9a9
+        self.assertEqual(response.json().get("available"), False)
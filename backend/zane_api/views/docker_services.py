--- conflicted
+++ resolved
@@ -272,11 +272,7 @@
                 fake = Faker()
                 Faker.seed(time.monotonic())
                 service_slug = data.get("slug", fake.slug()).lower()
-<<<<<<< HEAD
-                docker_image_tag: str | None = None
-=======
                 docker_image_tag = "latest"
->>>>>>> affd3f88
                 try:
                     docker_image = data["image"]
                     docker_image_parts = docker_image.split(":", 1)

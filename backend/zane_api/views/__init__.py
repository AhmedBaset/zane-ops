from .auth import *
<<<<<<< HEAD
from .domain import *
=======
from .docker import *
>>>>>>> f4356ecc
from .projects import *<|MERGE_RESOLUTION|>--- conflicted
+++ resolved
@@ -1,7 +1,4 @@
 from .auth import *
-<<<<<<< HEAD
+from .docker import *
 from .domain import *
-=======
-from .docker import *
->>>>>>> f4356ecc
 from .projects import *
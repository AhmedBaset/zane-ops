--- conflicted
+++ resolved
@@ -1,7 +1,4 @@
 from .auth import *
 from .docker import *
-<<<<<<< HEAD
-=======
 from .domain import *
->>>>>>> d431f9a9
 from .projects import *
from typing import Dict, List, TypedDict

import docker
<<<<<<< HEAD
=======
from docker.client import DockerClient
>>>>>>> 0ae47b98

from .models import Project


class DockerImageResultFromSearch(TypedDict):
    name: str
    description: str
    is_official: bool


class DockerService:
<<<<<<< HEAD
    instance = None  # type: DockerService | None
    client: docker.DockerClient
=======
    instance: 'DockerService' = None
    client: DockerClient
>>>>>>> 0ae47b98

    @classmethod
    def _get_instance(cls):
        if cls.instance is None:
            cls.instance = DockerService()
            cls.client = docker.from_env()
        return cls.instance

    @classmethod
    def search_registry(cls, term: str) -> List[DockerImageResultFromSearch]:
        """
        List all images in registry starting with a certain term.
        """
        instance = cls._get_instance()
        return instance.client.images.search(term=term, limit=30)

    @classmethod
<<<<<<< HEAD
    def login(cls, username: str, password: str, registry_url: str = 'registry-1.docker.io/v2') -> bool:
        """
        List all images in registry starting with a certain term.
        """
        instance = cls._get_instance()
        try:
            instance.client.login(username, password, registry_url)
            return True
        except docker.errors.APIError:
            return False

    @classmethod
=======
>>>>>>> 0ae47b98
    def cleanup_project_resources(cls, project: Project) -> Dict[str, Dict[str, List[str]]] | None:
        """
        TODO : we will need to cleanup :
          - services
          - workers &
          - CRONs
          - volumes

        It returns None when everything has gone well, else it will return errors
        """
        instance = cls._get_instance()
        return None<|MERGE_RESOLUTION|>--- conflicted
+++ resolved
@@ -1,10 +1,6 @@
 from typing import Dict, List, TypedDict
 
 import docker
-<<<<<<< HEAD
-=======
-from docker.client import DockerClient
->>>>>>> 0ae47b98
 
 from .models import Project
 
@@ -16,13 +12,8 @@
 
 
 class DockerService:
-<<<<<<< HEAD
     instance = None  # type: DockerService | None
     client: docker.DockerClient
-=======
-    instance: 'DockerService' = None
-    client: DockerClient
->>>>>>> 0ae47b98
 
     @classmethod
     def _get_instance(cls):
@@ -40,8 +31,9 @@
         return instance.client.images.search(term=term, limit=30)
 
     @classmethod
-<<<<<<< HEAD
-    def login(cls, username: str, password: str, registry_url: str = 'registry-1.docker.io/v2') -> bool:
+    def login(
+        cls, username: str, password: str, registry_url: str = "registry-1.docker.io/v2"
+    ) -> bool:
         """
         List all images in registry starting with a certain term.
         """
@@ -53,9 +45,9 @@
             return False
 
     @classmethod
-=======
->>>>>>> 0ae47b98
-    def cleanup_project_resources(cls, project: Project) -> Dict[str, Dict[str, List[str]]] | None:
+    def cleanup_project_resources(
+        cls, project: Project
+    ) -> Dict[str, Dict[str, List[str]]] | None:
         """
         TODO : we will need to cleanup :
           - services
